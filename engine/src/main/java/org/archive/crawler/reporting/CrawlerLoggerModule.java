--- conflicted
+++ resolved
@@ -61,11 +61,7 @@
 public class CrawlerLoggerModule 
     implements 
         UriErrorLoggerModule, Lifecycle, InitializingBean,
-<<<<<<< HEAD
-        Checkpointable, SimpleFileLoggerProvider {
-=======
         Checkpointable, SimpleFileLoggerProvider, DisposableBean {
->>>>>>> 189a557a
     private static final long serialVersionUID = 1L;
 
     protected ConfigPath path = new ConfigPath(Engine.LOGS_DIR_NAME,"${launchId}/logs"); 
