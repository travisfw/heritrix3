/*
 *  This file is part of the Heritrix web crawler (crawler.archive.org).
 *
 *  Licensed to the Internet Archive (IA) by one or more individual 
 *  contributors. 
 *
 *  The IA licenses this file to You under the Apache License, Version 2.0
 *  (the "License"); you may not use this file except in compliance with
 *  the License.  You may obtain a copy of the License at
 *
 *      http://www.apache.org/licenses/LICENSE-2.0
 *
 *  Unless required by applicable law or agreed to in writing, software
 *  distributed under the License is distributed on an "AS IS" BASIS,
 *  WITHOUT WARRANTIES OR CONDITIONS OF ANY KIND, either express or implied.
 *  See the License for the specific language governing permissions and
 *  limitations under the License.
 */

package org.archive.crawler.frontier;
 
import java.io.IOException;
import java.io.PrintWriter;
import java.io.Serializable;
import java.util.Date;
import java.util.LinkedHashMap;
import java.util.Map;
import java.util.concurrent.Delayed;
import java.util.concurrent.TimeUnit;
import java.util.logging.Level;
import java.util.logging.Logger;

import org.archive.crawler.framework.Frontier;
import org.archive.crawler.frontier.precedence.PrecedenceProvider;
import org.archive.crawler.frontier.precedence.SimplePrecedenceProvider;
import org.archive.modules.CrawlURI;
import org.archive.modules.fetcher.FetchStats;
import org.archive.modules.fetcher.FetchStats.Stage;
import org.archive.util.ArchiveUtils;
import org.archive.util.IdentityCacheable;
import org.archive.util.MultiReporter;
import org.archive.util.ObjectIdentityCache;

/**
 * A single queue of related URIs to visit, grouped by a classKey
 * (typically "hostname:port" or similar) 
 * 
 * @author gojomo
 * @author Christian Kohlschuetter 
 */
public abstract class WorkQueue implements Frontier.FrontierGroup,
        Serializable, MultiReporter, Delayed, IdentityCacheable {
    private static final long serialVersionUID = -3199666138837266341L;
    private static final Logger logger =
        Logger.getLogger(WorkQueue.class.getName());
    
    /** The classKey */
    protected final String classKey;

    /** whether queue is active (ready/in-process/snoozed) or on a waiting queue */
    protected boolean active = false;

    /** Total number of stored items */
    protected long count = 0;

    /** Total number of items ever enqueued */
    protected long enqueueCount = 0;
    
    /** Whether queue is already in lifecycle stage */
    protected boolean isManaged = false;

    /** Time to wake, if snoozed */
    protected long wakeTime = 0;

    /** assigned precedence */
    protected PrecedenceProvider precedenceProvider = new SimplePrecedenceProvider(1);
            
    /** Per-session 'budget' controlling activity duration */
    protected int sessionBudget = 0;

    /** Cost of the last item to be charged against queue */
    protected int lastCost = 0;

    /** Total number of items charged against queue; with totalExpenditure
     * can be used to calculate 'average cost'. */
    protected long costCount = 0;

    /** Running tally of total expenditures on this queue */
    protected long totalExpenditure = 0;

    /** Record of expenditures at last activation (session start) */
    protected long expenditureAtLastActivation = 0;
    
    /** Total to spend on this queue over its lifetime */
    protected long totalBudget = 0;

    /** The next item to be returned */
    transient protected CrawlURI peekItem = null;

    /** Last URI enqueued */
    protected String lastQueued;

    /** Last URI peeked */
    protected String lastPeeked;

    /** time of last dequeue (disposition of some URI) **/ 
    protected long lastDequeueTime;
    
    /** count of errors encountered */
    protected long errorCount = 0;
    
    /** Substats for all CrawlURIs in this group */
    protected FetchStats substats = new FetchStats();

    protected boolean retired;

    public WorkQueue(final String pClassKey) {
        this.classKey = pClassKey;
    }

    /**
     * Delete URIs matching the given pattern from this queue. 
     * @param frontier
     * @param match
     * @return count of deleted URIs
     */
    public synchronized long deleteMatching(final WorkQueueFrontier frontier, String match) {
        try {
            final long deleteCount = deleteMatchingFromQueue(frontier, match);
            this.count -= deleteCount;
            return deleteCount;
        } catch (IOException e) {
            //FIXME better exception handling
            e.printStackTrace();
            throw new RuntimeException(e);
        }
    }

    /**
     * Add the given CrawlURI, noting its addition in running count. (It
     * should not already be present.)
     * 
     * @param frontier Work queues manager.
     * @param curi CrawlURI to insert.
     */
    protected synchronized long enqueue(final WorkQueueFrontier frontier,
        CrawlURI curi) {
        try {
            insert(frontier, curi, false);
        } catch (IOException e) {
            //FIXME better exception handling
            e.printStackTrace();
            throw new RuntimeException(e);
        }
        count++;
        enqueueCount++;
        return count;
    }

    /**
     * Return the topmost queue item -- and remember it,
     * such that even later higher-priority inserts don't
     * change it. 
     * 
     * TODO: evaluate if this is really necessary
     * @param frontier Work queues manager
     * 
     * @return topmost queue item, or null
     */
    public synchronized CrawlURI peek(final WorkQueueFrontier frontier) {
        if(peekItem == null && count > 0) {
            try {
                peekItem = peekItem(frontier);
            } catch (IOException e) {
                //FIXME better exception handling
                logger.log(Level.SEVERE,"peek failure",e);
                e.printStackTrace();
                // throw new RuntimeException(e);
            }
            if(peekItem != null) {
                lastPeeked = peekItem.toString();
            }
        }
        return peekItem;
    }

    /**
     * Remove the peekItem from the queue and adjusts the count.
     * 
     * @param frontier  Work queues manager.
     */
    protected synchronized void dequeue(final WorkQueueFrontier frontier, CrawlURI expected) {
        try {
            deleteItem(frontier, peekItem);
        } catch (IOException e) {
            //FIXME better exception handling
            e.printStackTrace();
            throw new RuntimeException(e);
        }
        unpeek(expected);
        count--;
        lastDequeueTime = System.currentTimeMillis();
    }

    /**
     * Set the session 'activity budget' to the given value. Automatically
     * reset continually as new CrawlURIs are enqueued; a direct change
     * here by operator will not persist. Instead, change the 'balanceReplenishAmount' 
     * (or overlay its value with a URI/queue-specific value) to affect this
     * value.
     * 
     * @param balance to use
     */
    void setSessionBudget(int budget) {
        this.sessionBudget = budget;
    }

    /**
     * Return current session 'activity budget balance' 
     * 
     * @return session balance
     */
    public int getSessionBudget() {
        return this.sessionBudget;
    }

    /**
     * Begin an 'active' session, which begins when a queue first offers a
     * URI for crawling, and continues until it is deactivated (for example, 
     * for session-budget reasons). 
     */
<<<<<<< HEAD
    public void considerActive() {
=======
    public synchronized void considerActive() {
>>>>>>> 189a557a
        if(active) {
            return; 
        }
        active=true; 
        expenditureAtLastActivation = totalExpenditure;
    }
    
    /**
     * Set the total expenditure level allowable before queue is 
     * considered inherently 'over-budget'. 
     * 
     * Automatically reset continually as new CrawlURIs are enqueued; a direct change
     * here by operator will not persist. Instead, change the 'queueTotalBudget' 
     * (or overlay its value with a URI/queue-specific value) to affect this
     * value.
     * 
     * @param budget
     */
    void setTotalBudget(long budget) {
        this.totalBudget = budget;
    }

    /**
     * Check whether queue has temporarily (session) exceeded its budget.
     * 
     * @return true if queue is over either of its set budget(s)
     */
    public boolean isOverSessionBudget() {
        // check whether session budget exceeded
        // or totalExpenditure exceeds totalBudget
        return (sessionBudget > 0 && (totalExpenditure - expenditureAtLastActivation) > sessionBudget);
    }

    /**
     * Check whether queue has permanently (total) exceeded its budget.
     * 
     * @return true if queue is over either of its set budget(s)
     */
    public boolean isOverTotalBudget() {
        // check whether session budget exceeded
        // or totalExpenditure exceeds totalBudget
        return (this.totalBudget >= 0 && this.totalExpenditure >= this.totalBudget);
    }
    
    /**
     * Return the tally of all expenditures on this queue
     * 
     * @return total amount expended on this queue
     */
    public long getTotalExpenditure() {
        return totalExpenditure;
    }

    /**
     * Decrease the internal running budget by the given amount. (Use
     * negative value to effect 'refund'/undo.)
     * 
     * @param amount tp decrement
     * @return updated budget value
     */
    public void expend(int amount) {
        this.totalExpenditure = this.totalExpenditure + amount;
        if(amount >= 0) {
            this.lastCost = amount;
            this.costCount++;
        } else {
            this.costCount--; 
        }
    }

    
    /**
     * Note an error and assess an extra penalty. 
     * @param penalty additional amount to deduct
     */
    public void noteError(int penalty) {
        this.totalExpenditure = this.totalExpenditure + penalty;
        errorCount++;
    }
    
    /**
     * @param l
     */
    public void setWakeTime(long l) {
        wakeTime = l;
    }

    /**
     * @return wakeTime
     */
    public long getWakeTime() {
        return wakeTime;
    }

    /**
     * @return classKey, the 'identifier', for this queue.
     */
    public String getClassKey() {
        return this.classKey;
    }

    /**
     * Forgive the peek, allowing a subsequent peek to 
     * return a different item. 
     * 
     */
    public synchronized void unpeek(CrawlURI expected) {
        assert expected == peekItem : "unexpected peekItem";
        peekItem = null;
    }

    /* (non-Javadoc)
     * @see java.util.concurrent.Delayed#getDelay(java.util.concurrent.TimeUnit)
     */
    public long getDelay(TimeUnit unit) {
        return unit.convert(
                getWakeTime()-System.currentTimeMillis(),
                TimeUnit.MILLISECONDS);
    }

    public final int compareTo(Delayed obj) {
        if(this == obj) {
            return 0; // for exact identity only
        }
        WorkQueue other = (WorkQueue) obj;
        if(getWakeTime() > other.getWakeTime()) {
            return 1;
        }
        if(getWakeTime() < other.getWakeTime()) {
            return -1;
        }
        // at this point, the ordering is arbitrary, but still
        // must be consistent/stable over time
        return this.classKey.compareTo(other.getClassKey());
    }

    /**
     * Update the given CrawlURI, which should already be present. (This
     * is not checked.) Equivalent to an enqueue without affecting the count.
     * 
     * @param frontier Work queues manager.
     * @param curi CrawlURI to update.
     */
    protected void update(final WorkQueueFrontier frontier, CrawlURI curi) {
        try {
            insert(frontier, curi, true);
        } catch (IOException e) {
            throw new RuntimeException(e);
        }
    }

    /**
     * Count of URIs in this queue. Only precise if called within frontier's
     * manager thread. 
     * 
     * @return Returns the count.
     */
    public synchronized long getCount() {
        return this.count;
    }

    /**
     * Insert the given curi, whether it is already present or not. 
     * @param frontier WorkQueueFrontier.
     * @param curi CrawlURI to insert.
     * @throws IOException
     */
    private void insert(final WorkQueueFrontier frontier, CrawlURI curi,
            boolean overwriteIfPresent)
        throws IOException {
        insertItem(frontier, curi, overwriteIfPresent);
        lastQueued = curi.toString();
    }

    /**
     * Insert the given curi, whether it is already present or not.
     * Hook for subclasses. 
     * 
     * @param frontier WorkQueueFrontier.
     * @param curi CrawlURI to insert.
     * @throws IOException  if there was a problem while inserting the item
     */
    protected abstract void insertItem(final WorkQueueFrontier frontier,
        CrawlURI curi, boolean overwriteIfPresent) throws IOException;

    /**
     * Delete URIs matching the given pattern from this queue. 
     * @param frontier WorkQueues manager.
     * @param match  the pattern to match
     * @return count of deleted URIs
     * @throws IOException  if there was a problem while deleting
     */
    protected abstract long deleteMatchingFromQueue(
        final WorkQueueFrontier frontier, final String match)
        throws IOException;

    /**
     * Removes the given item from the queue.
     * 
     * This is only used to remove the first item in the queue,
     * so it is not necessary to implement a random-access queue.
     * 
     * @param frontier  Work queues manager.
     * @throws IOException  if there was a problem while deleting the item
     */
    protected abstract void deleteItem(final WorkQueueFrontier frontier,
        final CrawlURI item) throws IOException;

    /**
     * Returns first item from queue (does not delete)
     * 
     * @return The peeked item, or null
     * @throws IOException  if there was a problem while peeking
     */
    protected abstract CrawlURI peekItem(final WorkQueueFrontier frontier)
        throws IOException;

    // 
    // Reporter
    //

    /* (non-Javadoc)
     * @see org.archive.util.Reporter#getReports()
     */
    public String[] getReports() {
        return new String[] {};
    }

    /* (non-Javadoc)
     * @see org.archive.util.Reporter#reportTo(java.io.Writer)
     */
    public void reportTo(PrintWriter writer) {
        reportTo(null,writer);
    }

    public synchronized Map<String, Object> shortReportMap() {
        Map<String,Object> map = new LinkedHashMap<String, Object>();

        map.put("queueName", classKey);
        map.put("precedence", getPrecedence());
        map.put("itemCount", count);
        map.put("enqueueCount", enqueueCount);
        map.put("sessionBalance", getSessionBalance());
        map.put("lastCost", lastCost);
        map.put("averageCost", (double) totalExpenditure / costCount);
        if (lastDequeueTime != 0) {
            map.put("lastDequeueTime", new Date(lastDequeueTime));
        } else {
            map.put("lastDequeueTime", null);
        }
        if (wakeTime != 0) {
            map.put("lastDequeueTime", new Date(wakeTime));
        } else {
            map.put("lastDequeueTime", null);
        }
        map.put("totalExpenditure", totalExpenditure);
        map.put("totalBudget", totalBudget);
        map.put("errorCount", errorCount);
        map.put("lastPeeked", lastPeeked);
        map.put("lastQueued", lastQueued);

        return map;
    }

    protected long getSessionBalance() {
        return sessionBudget - (totalExpenditure-expenditureAtLastActivation);
    }

    public synchronized void shortReportLineTo(PrintWriter writer) {
        // queue name
        writer.print(classKey);
        writer.print(" ");
        // precedence
        writer.print(getPrecedence());
        writer.print(" ");
        // count of items
        writer.print(Long.toString(count));
        writer.print(" ");
        // enqueue count
        writer.print(Long.toString(enqueueCount));
        writer.print(" ");
        writer.print(getSessionBalance());
        writer.print(" ");
        writer.print(lastCost);
        writer.print("(");
        writer.print(ArchiveUtils.doubleToString(
                    ((double) totalExpenditure / costCount), 1));
        writer.print(")");
        writer.print(" ");
        // last dequeue time, if any, or '-'
        if (lastDequeueTime != 0) {
            writer.print(ArchiveUtils.getLog17Date(lastDequeueTime));
        } else {
            writer.print("-");
        }
        writer.print(" ");
        // wake time if snoozed, or '-'
        if (wakeTime != 0) {
            writer.print(ArchiveUtils.formatMillisecondsToConventional(wakeTime - System.currentTimeMillis()));
        } else {
            writer.print("-");
        }
        writer.print(" ");
        writer.print(Long.toString(totalExpenditure));
        writer.print("/");
        writer.print(Long.toString(totalBudget));
        writer.print(" ");
        writer.print(Long.toString(errorCount));
        writer.print(" ");
        writer.print(lastPeeked);
        writer.print(" ");
        writer.print(lastQueued);
        writer.print("\n");
    }

    public String shortReportLegend() {
        return "queue precedence currentSize totalEnqueues sessionBalance " +
                "lastCost (averageCost) lastDequeueTime wakeTime " +
                "totalSpend/totalBudget errorCount lastPeekUri lastQueuedUri";
    }
    
    public String shortReportLine() {
        return ArchiveUtils.shortReportLine(this);
    }
    
    /**
     * @param writer
     * @throws IOException
     */
    public synchronized void reportTo(String name, PrintWriter writer) {
        // name is ignored: only one kind of report for now
        writer.print("Queue ");
        writer.print(classKey);
        writer.print(" (p");
        writer.print(getPrecedence());
        writer.print(")\n");
        writer.print("  ");
        writer.print(Long.toString(count));
        writer.print(" items");
        if (wakeTime != 0) {
            writer.print("\n   wakes in: "+ArchiveUtils.formatMillisecondsToConventional(wakeTime - System.currentTimeMillis()));
        }
        writer.print("\n    last enqueued: ");
        writer.print(lastQueued);
        writer.print("\n      last peeked: ");
        writer.print(lastPeeked);
        writer.print("\n");
        writer.print("   total expended: ");
        writer.print(Long.toString(totalExpenditure));
        writer.print(" (total budget: ");
        writer.print(Long.toString(totalBudget));
        writer.print(")\n");
        writer.print("   active balance: ");
        writer.print(getSessionBalance());
        writer.print("\n   last(avg) cost: ");
        writer.print(lastCost);
        writer.print("(");
        writer.print(ArchiveUtils.doubleToString(
                    ((double) totalExpenditure / costCount), 1));
        writer.print(")\n   ");
        writer.print(getSubstats().shortReportLegend());
        writer.print("\n   ");
        writer.print(getSubstats().shortReportLine());
        writer.print("\n   ");
        writer.print(getPrecedenceProvider().shortReportLegend());
        writer.print("\n   ");
        writer.print(getPrecedenceProvider().shortReportLine());
        writer.print("\n\n");
    }
    
    public FetchStats getSubstats() {
        return substats;
    }

    /**
     * Set the retired status of this queue.
     * 
     * @param b new value for retired status
     */
    void setRetired(boolean b) {
        this.retired = b;
    }
    
    public boolean isRetired() {
        return retired;
    }

    /**
     * @return the precedenceProvider
     */
    public PrecedenceProvider getPrecedenceProvider() {
        return precedenceProvider;
    }

    /**
     * @param precedenceProvider the precedenceProvider to set
     */
    public void setPrecedenceProvider(PrecedenceProvider precedenceProvider) {
        this.precedenceProvider = precedenceProvider;
    }
    
    /**
     * @return the precedence
     */
    public int getPrecedence() {
        return precedenceProvider.getPrecedence();
    }

    /* (non-Javadoc)
     * @see org.archive.modules.fetcher.FetchStats.HasFetchStats#tally(org.archive.modules.CrawlURI, org.archive.modules.fetcher.FetchStats.Stage)
     */
    public void tally(CrawlURI curi, Stage stage) {
        substats.tally(curi, stage);
        precedenceProvider.tally(curi, stage);
    }

    /**
     * Update queue state to recognize it has been sent to one of the
     * inactive (by-precedence) queues, waiting for a turn. 
     */
    public synchronized void noteDeactivated() {
        active = false;
        isManaged = true; 
        makeDirty();
    }
    
    /**
     * Update queue state to recognize it has been completely exhausted,
     * and is no longer on any of the ready/inactive queues-of-queues
     */
    public synchronized void noteExhausted() {
        active = false;
        isManaged = false; 
        makeDirty();
    }

    /**
     * Whether the queue is already in a lifecycle stage --
     * such as ready, in-progress, snoozed -- and thus should
     * not be redundantly inserted to readyClassQueues
     * 
     * @return isManaged
     */
    public boolean isManaged() {
        return isManaged;
    }
    
    /* (non-Javadoc)
     * @see java.lang.Object#toString()
     */
    public String toString() {
        return super.toString()+"("+getClassKey()+")";
    }

    
    //
    // IdentityCacheable support
    //
    transient private ObjectIdentityCache<?> cache;
    @Override
    public String getKey() {
        return getClassKey();
    }

    @Override
    public void makeDirty() {
        cache.dirtyKey(getKey());
    }

    @Override
    public void setIdentityCache(ObjectIdentityCache<?> cache) {
        this.cache = cache; 
    } 
}<|MERGE_RESOLUTION|>--- conflicted
+++ resolved
@@ -229,11 +229,7 @@
      * URI for crawling, and continues until it is deactivated (for example, 
      * for session-budget reasons). 
      */
-<<<<<<< HEAD
     public void considerActive() {
-=======
-    public synchronized void considerActive() {
->>>>>>> 189a557a
         if(active) {
             return; 
         }
