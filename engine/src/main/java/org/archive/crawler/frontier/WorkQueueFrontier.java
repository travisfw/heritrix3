--- conflicted
+++ resolved
@@ -388,15 +388,8 @@
      * @param curi
      */
     protected void sendToQueue(CrawlURI curi) {
-<<<<<<< HEAD
         WorkQueue wq = getQueueFor(curi.getClassKey());
 //        synchronized(wq) {
-=======
-//        assert Thread.currentThread() == managerThread;
-        
-        WorkQueue wq = getQueueFor(curi.getClassKey());
-        synchronized(wq) {
->>>>>>> 189a557a
             int originalPrecedence = wq.getPrecedence();
             wq.enqueue(this, curi);
             // always take budgeting values from current curi
@@ -407,7 +400,6 @@
             if(!wq.isRetired()) {
                 incrementQueuedUriCount();
                 int currentPrecedence = wq.getPrecedence();
-<<<<<<< HEAD
                 if(currentPrecedence < originalPrecedence) {
                     // queue bumped up in precedence; ensure enqueuing
                     // at precedence level (perhaps duplicate; if so that's handled elsewhere)
@@ -429,15 +421,6 @@
                 }
             }
 //        }
-=======
-                if(!wq.isManaged() || currentPrecedence < originalPrecedence) {
-                    // queue newly filled or bumped up in precedence; ensure enqueuing
-                    // at precedence level (perhaps duplicate; if so that's handled elsewhere)
-                    deactivateQueue(wq);
-                }
-            }
-        }
->>>>>>> 189a557a
         // Update recovery log.
         doJournalAdded(curi);
         wq.makeDirty();
@@ -452,7 +435,6 @@
      * {@link ToeThread} handles it.</p>
      * @param wq {@link WorkQueue} to become ready.
      */
-<<<<<<< HEAD
     private void readyQueue(WorkQueue wq) {
         try {
             //wq.setActive(this, true);
@@ -461,12 +443,6 @@
             // currently readyClassQueues.put() need owning readyLock,
             // but I plan to make readyClassQueues a non-concurrent version of
             // Queue.
-=======
-    protected void readyQueue(WorkQueue wq) {
-//        assert Thread.currentThread() == managerThread;
-
-        try {
->>>>>>> 189a557a
             readyClassQueues.put(wq.getClassKey());
             if(logger.isLoggable(Level.FINE)) {
                 logger.log(Level.FINE,
@@ -518,10 +494,6 @@
                         + ": " + wq.getClassKey());
             }
         }
-<<<<<<< HEAD
-        //wq.setActive(this, false);
-=======
->>>>>>> 189a557a
     }
     
     /**
@@ -632,7 +604,6 @@
     protected abstract WorkQueue getQueueFor(String classKey);
     
  
-<<<<<<< HEAD
     /**
      * return true if there's at least one non-empty inactive queue, at any precedence
      * &gt; procedenceFloor. 
@@ -699,8 +670,6 @@
         }
         return true;
     }
-=======
->>>>>>> 189a557a
     /**
      * Return the next CrawlURI eligible to be processed (and presumably
      * visited/fetched) by a a worker thread.
@@ -712,17 +681,11 @@
      *
      * @see org.archive.crawler.framework.Frontier#next()
      */
-<<<<<<< HEAD
     protected CrawlURI findEligibleURI() throws InterruptedException {
 //        long t0 = System.currentTimeMillis();
 
             // wake any snoozed queues - this is now done by managementTasks()
             //wakeQueues();
-=======
-    protected CrawlURI findEligibleURI() {
-            // wake any snoozed queues
-            wakeQueues();
->>>>>>> 189a557a
             // consider rescheduled URIS
             checkFutures();
 
@@ -826,7 +789,6 @@
                     }
                     if(readyQ.getCount()==0) {
                         // readyQ is empty and ready: it's exhausted
-<<<<<<< HEAD
                         if (logger.isLoggable(Level.FINE))
                             logger.fine(readyQ.getClassKey() + " is exhausted, trying another");
                         readyQ.noteExhausted(); 
@@ -847,39 +809,15 @@
                     // queue has gone 'in process' 
                     readyQ.considerActive();
                     readyQ.setWakeTime(0); // clear obsolete wake time, if any
+
+                    readyQ.setSessionBudget(getBalanceReplenishAmount());
+                    readyQ.setTotalBudget(getQueueTotalBudget());
                     if (readyQ.isOverSessionBudget()) {
                         deactivateQueue(readyQ);
                         readyQ.makeDirty();
                         readyQ = null;
                         continue; 
                     }
-=======
-                        readyQ.noteExhausted(); 
-                        readyQ.makeDirty();
-                        readyQ = null;
-                        continue; 
-                    }
-                    if(!inProcessQueues.add(readyQ)) {
-                        // double activation; discard this and move on
-                        // (this guard allows other enqueuings to ready or 
-                        // the various inactive-by-precedence queues to 
-                        // sometimes redundantly enqueue a queue key)
-                        readyQ = null; 
-                        continue;
-                    }
-                    // queue has gone 'in process' 
-                    readyQ.considerActive();
-                    readyQ.setWakeTime(0); // clear obsolete wake time, if any
-
-                    readyQ.setSessionBudget(getBalanceReplenishAmount());
-                    readyQ.setTotalBudget(getQueueTotalBudget()); 
-                    if (readyQ.isOverSessionBudget()) {
-                        deactivateQueue(readyQ);
-                        readyQ.makeDirty();
-                        readyQ = null;
-                        continue; 
-                    }
->>>>>>> 189a557a
                     if (readyQ.isOverTotalBudget()) {
                         retireQueue(readyQ);
                         readyQ.makeDirty();
@@ -920,14 +858,10 @@
                     if (currentQueueKey.equals(curi.getClassKey())) {
                         // curi was in right queue, emit
                         noteAboutToEmit(curi, readyQ);
-<<<<<<< HEAD
                         //really unnecessary?
                         //inProcessQueues.add(readyQ);
                         //return curi;
                         break findauri;
-=======
-                        return curi;
->>>>>>> 189a557a
                     }
                     if (logger.isLoggable(Level.FINE))
                     logger.fine(readyQ.getClassKey() + " classKey changed "
@@ -957,7 +891,6 @@
                     }
                 }
             }
-<<<<<<< HEAD
             // there's no point doing this here.
 //            if (curi == null) {
 //                if(inProcessQueues.size()==0) {
@@ -981,28 +914,6 @@
 //            if (logger.isLoggable(Level.FINE))
 //                logger.fine(String.format("findEligibleURI:%dms", System.currentTimeMillis() - t0));
             return curi; 
-=======
-                
-            if(inProcessQueues.size()==0) {
-                // Nothing was ready or in progress or imminent to wake; ensure 
-                // any piled-up pending-scheduled URIs are considered
-                uriUniqFilter.requestFlush();
-            }
-            
-            // if truly nothing ready, wait a moment before returning null
-            // so that loop in surrounding next() has a chance of getting something
-            // next time
-            if(getTotalEligibleInactiveQueues()==0) {
-                try {
-                    Thread.sleep(1000);
-                } catch (InterruptedException e) {
-                    // 
-                } 
-            }
-            
-            // nothing eligible
-            return null; 
->>>>>>> 189a557a
     }
     
     /**
@@ -1031,17 +942,9 @@
      * Activate an inactive queue, if any are available. 
      */
     protected boolean activateInactiveQueue() {
-<<<<<<< HEAD
-        for( Entry<Integer, Queue<String>> entry : getInactiveQueuesByPrecedence().entrySet()) {
-            //logger.fine("th:" + Thread.currentThread().getName() + " AIQ:" + entry.getKey());
-            Queue<String> iq = entry.getValue();
-            for (String key = iq.poll(); key!=null; key = iq.poll() ) {
-                //logger.fine("th:" + Thread.currentThread().getName() + " AIQ:" + key);
-=======
-
+        
         for( Entry<Integer, Queue<String>> entry : getInactiveQueuesByPrecedence().entrySet()) {
             for (String key = entry.getValue().poll(); key!=null; key = entry.getValue().poll() ) {
->>>>>>> 189a557a
 //                inactiveByClass.remove(key);
                 int expectedPrecedence = entry.getKey();
                 if(key!=null) {
@@ -1055,15 +958,12 @@
                     updateHighestWaiting(expectedPrecedence);
                     try {
                         readyClassQueues.put(key);
-<<<<<<< HEAD
                         readyLock.lock();
                         try {
                             queueReady.signal();
                         } finally {
                             readyLock.unlock();
                         }
-=======
->>>>>>> 189a557a
                     } catch (InterruptedException e) {
                         throw new RuntimeException(e); 
                     } 
@@ -1071,13 +971,9 @@
                 }
             }
         }
-<<<<<<< HEAD
         logger.fine("th:" + Thread.currentThread().getName()
                 + " AIQ:failed to activate (queue.empty="
                 + getInactiveQueuesByPrecedence().isEmpty() + ")");
-=======
-
->>>>>>> 189a557a
         return false;
     }
 
@@ -1118,11 +1014,7 @@
                 wq.getClassKey());
         }
         if(highestPrecedenceWaiting < wq.getPrecedence() 
-<<<<<<< HEAD
                 || wq.getPrecedence() >= getPrecedenceFloor()) {
-=======
-            || wq.getPrecedence() >= getPrecedenceFloor()) {
->>>>>>> 189a557a
             // if still over budget, deactivate
             deactivateQueue(wq);
         } else {
@@ -1145,10 +1037,7 @@
      * put all queues in slow-retry-snoozes back to busy-ness. 
      */
     public void forceWakeQueues() {
-<<<<<<< HEAD
         // XXX we need to synchronize with wakeQueues(), I guess
-=======
->>>>>>> 189a557a
         Iterator<DelayedWorkQueue> iterSnoozed = snoozedClassQueues.iterator();
         while(iterSnoozed.hasNext()) {
             WorkQueue queue = iterSnoozed.next().getWorkQueue(WorkQueueFrontier.this);
@@ -1362,19 +1251,12 @@
         if(snoozedClassQueues.size()<MAX_SNOOZED_IN_MEMORY) {
             snoozedClassQueues.add(dq);
         } else {
-<<<<<<< HEAD
             // ... but this synchronization is required here because wakeQueues() uses an Iterator
             // to loop over elements. Concurrent modification would cause IllegalStateException.
             synchronized (snoozedOverflow) {
                 snoozedOverflow.put(nextTime, dq);
             }
             snoozedOverflowCount.incrementAndGet();
-=======
-            synchronized(snoozedOverflow) {
-                snoozedOverflow.put(nextTime, dq);
-                snoozedOverflowCount.incrementAndGet();
-            }
->>>>>>> 189a557a
         }
         // let management thread (possibly waiting on Condition) know that
         // snoozed queues have been changed and perhaps it needs to recalculate
@@ -1464,10 +1346,7 @@
         map.put("retiredQueues", retiredCount);
         map.put("exhaustedQueues", exhaustedCount);
         map.put("lastReachedState", lastReachedState);
-<<<<<<< HEAD
         map.put("queueReadiedCount", queueReadiedCount.get());
-=======
->>>>>>> 189a557a
 
         return map;
     }
@@ -1511,12 +1390,7 @@
         w.print(retiredCount);
         w.print(" retired; ");
         w.print(exhaustedCount);
-<<<<<<< HEAD
         w.print(" exhausted");
-//        w.print(" ["+last+ ": "+inCount+" in]");        
-=======
-        w.print(" exhausted");        
->>>>>>> 189a557a
         w.flush();
     }
 
