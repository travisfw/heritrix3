--- conflicted
+++ resolved
@@ -42,10 +42,7 @@
 import java.io.PrintWriter;
 import java.util.Collection;
 import java.util.Iterator;
-<<<<<<< HEAD
 import java.util.concurrent.TimeUnit;
-=======
->>>>>>> 189a557a
 import java.util.concurrent.atomic.AtomicLong;
 import java.util.concurrent.locks.Condition;
 import java.util.concurrent.locks.Lock;
@@ -163,17 +160,10 @@
     
     {
         setExtract404s(true);
-<<<<<<< HEAD
     }
     public boolean getExtract404s() {
         return (Boolean) kp.get("extract404s");
     }
-=======
-    }
-    public boolean getExtract404s() {
-        return (Boolean) kp.get("extract404s");
-    }
->>>>>>> 189a557a
     public void setExtract404s(boolean extract404s) {
         kp.put("extract404s", extract404s);
     }
@@ -296,14 +286,11 @@
      * Can be null if user chose not to run a recovery.log.
      */
     protected FrontierJournal recover = null;
-<<<<<<< HEAD
     
     private boolean perHostStatEnabled = true;
     public void setPerHostStatEnabled(boolean perHostStatEnabled) {
         this.perHostStatEnabled = perHostStatEnabled;
     }
-=======
->>>>>>> 189a557a
     
     /**
      * @param name Name of this frontier.
@@ -316,21 +303,12 @@
         this.snoozeUpdated = this.snoozeLock.newCondition();
     }
 
-<<<<<<< HEAD
 //    /** 
 //     * lock to allow holding all worker ToeThreads from taking URIs already
 //     * on the outbound queue; they acquire read permission before take()ing;
 //     * frontier can acquire write permission to hold threads */
 //    protected ReentrantReadWriteLock outboundLock = 
 //        new ReentrantReadWriteLock(true);
-=======
-    /** 
-     * lock to allow holding all worker ToeThreads from taking URIs already
-     * on the outbound queue; they acquire read permission before take()ing;
-     * frontier can acquire write permission to hold threads */
-    protected ReentrantReadWriteLock outboundLock = 
-        new ReentrantReadWriteLock(true);
->>>>>>> 189a557a
     
     
     /**
@@ -369,10 +347,7 @@
         } catch (IOException e) {
             throw new IllegalStateException(e);
         }
-<<<<<<< HEAD
         
-=======
->>>>>>> 189a557a
         pause();
         startManagerThread();
     }
@@ -397,7 +372,6 @@
                         reachedState = State.EMPTY; 
                     case RUN:
                         // enable outbound takes if previously locked
-<<<<<<< HEAD
 //                        while(outboundLock.isWriteLockedByCurrentThread()) {
 //                            outboundLock.writeLock().unlock();
 //                        }
@@ -409,22 +383,6 @@
                         readyLock.unlock();
                         if(reachedState==null) {
                             reachedState= State.RUN;
-=======
-                        while(outboundLock.isWriteLockedByCurrentThread()) {
-                            outboundLock.writeLock().unlock();
-                        }
-                        if(reachedState==null) {
-                            reachedState = State.RUN; 
-                        }
-                        reachedState(reachedState);
-                        
-                        Thread.sleep(1000);
-                        
-                        if(isEmpty()&&targetState==State.RUN) {
-                            requestState(State.EMPTY); 
-                        } else if (!isEmpty()&&targetState==State.EMPTY) {
-                            requestState(State.RUN); 
->>>>>>> 189a557a
                         }
                         reachedState(reachedState);
                         do {
@@ -458,7 +416,6 @@
                     case PAUSE:
                         // pausing
                         // prevent all outbound takes
-<<<<<<< HEAD
 //                        outboundLock.writeLock().lock();
                         while (targetState == State.PAUSE && getInProcessCount() > 0) {
                             // use of Thread.sleep() prevents operator from unpausing the
@@ -482,28 +439,13 @@
                             } finally {
                                 snoozeLock.unlock();
                             }
-=======
-                        outboundLock.writeLock().lock();
-                        // process all inbound
-                        while (targetState == State.PAUSE) {
-                            if (getInProcessCount()==0) {
-                                reachedState(State.PAUSE);
-                            }
-                            
-                            Thread.sleep(1000);
->>>>>>> 189a557a
                         }
                         break;
                     case FINISH:
                         // prevent all outbound takes
-<<<<<<< HEAD
 //                        outboundLock.writeLock().lock();
                         // execution of finalTasks() must wait until all ToeThreads
                         // finish current processing. TODO: use of sleep() is ugly.
-=======
-                        outboundLock.writeLock().lock();
-                        // process all inbound
->>>>>>> 189a557a
                         while (getInProcessCount()>0) {
                             Thread.sleep(1000);
                         }
@@ -572,7 +514,6 @@
      * @see org.archive.crawler.framework.Frontier#next()
      */
     public CrawlURI next() throws InterruptedException {
-<<<<<<< HEAD
         long t0 = System.currentTimeMillis();
         
         CrawlURI crawlable = null; //outbound.poll();
@@ -592,15 +533,6 @@
         if (logger.isLoggable(Level.FINE))
             logger.fine(String.format("got URI in %dms",
                     System.currentTimeMillis() - t0));
-=======
-        CrawlURI crawlable = null;
-        while(crawlable==null) {
-            outboundLock.readLock().lockInterruptibly();
-            // try filling outbound until we get something to work on
-            crawlable = findEligibleURI();
-            outboundLock.readLock().unlock();
-        }
->>>>>>> 189a557a
         return crawlable;
     }
 
@@ -688,16 +620,9 @@
             if (curi.getClassKey() == null)
                 // remedial processing
                 preparer.prepare(curi);
-<<<<<<< HEAD
             processScheduleIfUnique(curi);
         } finally {
             KeyedProperties.clearOverridesFrom(curi); 
-=======
-                processScheduleIfUnique(curi);
-            } finally {
-                KeyedProperties.clearOverridesFrom(curi); 
-            }
->>>>>>> 189a557a
         }
     }
 
@@ -1311,11 +1236,7 @@
     public void reportTo(PrintWriter writer) {
         reportTo(null, writer);
     }
-<<<<<<< HEAD
-    
-=======
-
->>>>>>> 189a557a
+
     public void onApplicationEvent(ApplicationEvent event) {
         if(event instanceof CrawlStateEvent) {
             CrawlStateEvent event1 = (CrawlStateEvent)event;
