--- conflicted
+++ resolved
@@ -212,11 +212,7 @@
         try {
             super.runTest();
         } catch (Throwable t) {
-<<<<<<< HEAD
-            logger.log(Level.SEVERE, "", t);
-=======
             t.printStackTrace();
->>>>>>> 0eac126f
             throw t;
         }
     }
