/* UriUtils
 * 
 * $Id: MimetypeUtils.java 3119 2005-02-17 20:39:21Z stack-sf $
 * 
 * Created on April 15, 2010
 *
 * Copyright (C) 2010 Internet Archive.
 * 
 * This file is part of the Heritrix web crawler (crawler.archive.org).
 * 
 * Heritrix is free software; you can redistribute it and/or modify
 * it under the terms of the GNU Lesser Public License as published by
 * the Free Software Foundation; either version 2.1 of the License, or
 * any later version.
 * 
 * Heritrix is distributed in the hope that it will be useful, 
 * but WITHOUT ANY WARRANTY; without even the implied warranty of
 * MERCHANTABILITY or FITNESS FOR A PARTICULAR PURPOSE.  See the
 * GNU Lesser Public License for more details.
 * 
 * You should have received a copy of the GNU Lesser Public License
 * along with Heritrix; if not, write to the Free Software
 * Foundation, Inc., 59 Temple Place, Suite 330, Boston, MA  02111-1307  USA
 */
package org.archive.util;

import java.util.logging.Level;
import java.util.logging.Logger;
import java.util.regex.Matcher;

import org.apache.commons.codec.DecoderException;
import org.apache.commons.httpclient.URIException;
import org.archive.net.LaxURLCodec;
import org.archive.net.UURI;


/**
 * URI-related utilities. 
 * 
 * Primarily, a place to centralize and better document and test certain URI-related heuristics
 * that may be useful in many places. 
 * 
 * The choice of when to consider a string likely enough to be a URI that we try crawling it 
 * is, so far, based on rather arbitrary rules-of-thumb. We have not quantitatively tested 
 * how often the strings that pass these tests yield meaningful (not 404, non-soft-404, 
 * non-garbage) replies. We are willing to accept some level of mistaken requests, knowing
 * that their cost is usually negligible, if that allows us to discover meaningful content
 * that could be not be discovered via other heuristics. 
 * 
 *  Our intuitive understanding so far is that: strings that appear to have ./.. relative-path
 *  prefixes, dot-extensions,  or path-slashes are good candidates for trying as URIs, even 
 *  though with some Javascript/HTML-VALUE-attributes, this yields a lot of false positives. 
 *  
 *  We want to get strings like....
 *  
 *    photo.jpg
 *    /photos
 *    /photos/
 *    ./photos
 *    ../../photos
 *    photos/index.html
 *  
 *  ...but we will thus also sometimes try strings that were other kinds of variables/
 *  parameters, like...
 *  
 *    rectangle.x
 *    11.2px
 *    text/xml
 *    width:6.33
 * 
 *  Until better rules, exception-blacklists or even site-sensitive dynamic adjustment of 
 *  heuristics (eg: this site, guesses are yield 200s, keep guessing; this site, guesses are
 *  all 404s, stop guessing) are developed, crawl operators should monitor their crawls 
 *  (and contact email) for cases where speculative crawling are generating many errors, and
 *  use settings like ExtractorHTML's 'extract-javascript' and 'extract-value-attributes' or
 *  disable of ExtractorJS entirely when they want to curtail those errors. 
 *  
 *  The 'legacy' tests are those used in H1 at least through 1.14.4. They have
 *  some known problems, but are not yet being dropped until more experience 
 *  with the 'new' isLikelyUri() test is collected (in H3). Enable the 'xest'
 *  methods of the UriUtilsTest class for details. 
 *  
 * @contributor gojomo
 */
public class UriUtils {
    private static final Logger LOGGER = Logger.getLogger(UriUtils.class.getName());

    // naive likely-uri test: 
<<<<<<< HEAD
    //    no whitespace or '<' or '>' or quotes 
    //    at least one '.' or '/';
    //    not ending with '.'
    static final String NAIVE_LIKELY_URI_PATTERN = "[^<>\\s]*[\\./][^<>\\s]*(?<!\\.)";

    // blacklist of strings that NAIVE_LIKELY_URI_PATTERN picks up as URIs,
    // which are known to be problematic, and NOT to be tried as URIs
    protected final static String[] NAIVE_URI_EXCEPTIONS = {
        "text/javascript",
        "text/css",
        "text/html",
        "application/rss+xml",
        "application/atom+xml",
        "application/pdf",
        "application/x-shockwave-flash",
        "image/png",
        "image/x-icon",
        "text/xsl",
    };
=======
    //    no whitespace or '<' or '>' 
    //    at least one '.' or '/';
    //    not ending with '.'
    static final String NAIVE_LIKELY_URI_PATTERN = "[^<>\\s]*[\\./][^<>\\s]*(?<!\\.)";
    
    public static boolean isPossibleUri(CharSequence candidate) {
        return TextUtils.matches(NAIVE_LIKELY_URI_PATTERN, candidate);
    }
>>>>>>> 189a557a
    
    public static boolean isLikelyUri(CharSequence candidate) {
        return isPossibleUri(candidate) && !isLikelyFalsePositive(candidate);
    }

    protected final static String[] AUDIO_VIDEO_IMAGE_MIMETYPES = new String[] {
            "audio/aiff",
            "audio/asf",
            "audio/basic",
            "audio/m4a",
            "audio/mid",
            "audio/midi",
            "audio/mp3",
            "audio/mp4",
            "audio/mp4a-latm",
            "audio/mpeg",
            "audio/mpeg3",
            "audio/mpegurl",
            "audio/mpg",
            "audio/ogg",
            "audio/playlist",
            "audio/unknown",
            "audio/vnd.qcelp",
            "audio/vnd.rn-realaudio",
            "audio/wav",
            "audio/x-aiff",
            "audio/x-m4a",
            "audio/x-midi",
            "audio/x-mp3",
            "audio/x-mpeg",
            "audio/x-mpeg3",
            "audio/x-mpegurl",
            "audio/x-ms-wax",
            "audio/x-ms-wma",
            "audio/x-ms-wmv",
            "audio/x-pn-realaudio",
            "audio/x-pn-realaudio-plugin",
            "audio/x-realaudio",
            "audio/x-scpls",
            "audio/x-wav",
            "image/bitmap",
            "image/bmp",
            "image/BMP",
            "image/cur",
            "image/fits",
            "image/gif",
            "image/GIF",
            "image/ico",
            "image/icon",
            "image/jp2",
            "image/jpeg",
            "image/JPEG",
            "image/jpeg-cmyk",
            "image/jpg",
            "image/JPG",
            "image/pdf",
            "image/pict",
            "image/pjpeg",
            "image/png",
            "image/PNG",
            "image/svg+xml",
            "image/tiff",
            "image/vnd.adobe.photoshop",
            "image/vnd.djvu",
            "image/vnd.dwg",
            "image/vnd.dxf",
            "image/vnd.microsoft.icon",
            "image/vnd.ms-modi",
            "image/vnd.ms-photo",
            "image/vnd.wap.wbmp",
            "image/x-bitmap",
            "image/x-bmp",
            "image/x-citrix-pjpeg",
            "image/x-dcraw",
            "image/x-djvu",
            "image/x.djvu",
            "image/x-emf",
            "image/x-eps",
            "image/x-guffaw",
            "image/x-ico",
            "image/xicon",
            "image/x-icon",
            "image/x-jg",
            "image/x-ms-bmp",
            "image/x-MS-bmp",
            "image/x-pcx",
            "image/x-photoshop",
            "image/x-pict",
            "image/x-png",
            "image/x-portable-anymap",
            "image/x-portable-bitmap",
            "image/x-portable-graymap",
            "image/x-portable-pixmap",
            "image/x-psd",
            "image/x-quicktime",
            "image/x-rgb",
            "image/x-windows-bmp",
            "image/x-wmf",
            "image/x-xbitmap",
            "image/x-xbm",
            "image/x-xfig",
            "image/x-xpixmap",
            "video/3gpp",
            "video/asx",
            "video/avi",
            "video/f4v",
            "video/flv",
            "video/m4v",
            "video/mp4",
            "video/MP4",
            "video/mp4v-es",
            "video/mpeg",
            "video/mpeg3",
            "video/mpeg4",
            "video/mpg4",
            "video/msvideo",
            "video/ogg",
            "video/quicktime",
            "video/swf",
            "video/unknown",
            "video/vnd.objectvideo",
            "video/webm",
            "video/wmv",
            "video/x-dv",
            "video/x-flv",
            "video/x-m4v",
            "video/x-mp4",
            "video/x-mpeg",
            "video/x-ms-asf",
            "video/x-ms-asx",
            "video/x-msvideo",
            "video/x-ms-wm",
            "video/x-ms-wma",
            "video/x-ms-wmv",
            "video/x-ms-wmx",
            "video/x-ms-wvx",
            "video/x-pn-realaudio",
            "video/x-pn-realvideo",
            "video/x-sgi-movie",
            "video/x-swf"
    };

    protected static boolean isLikelyFalsePositive(CharSequence candidate) {
        if (TextUtils.matches("(?:text|application)/[^/]+", candidate)) {
            if (LOGGER.isLoggable(Level.FINE)) {
                LOGGER.fine("rejected: looks like an application or text mimetype: " + candidate);
            }
            return true;
        }
<<<<<<< HEAD
        if (isLikelyFalsePositive(candidate)) {
            return false;
        }
        return true;
    }

    protected static boolean isLikelyFalsePositive(CharSequence candidate) {
        // eliminate common false-positives: by blacklist
        for (String s : NAIVE_URI_EXCEPTIONS) {
            if (s.contentEquals(candidate)) 
                return true;
        }
        // ...and simple numbers
        if(TextUtils.matches("\\d+\\.\\d+", candidate)) {
            return true; 
        }
=======

        for (String s: AUDIO_VIDEO_IMAGE_MIMETYPES) {
            if (s.contentEquals(candidate)) {
                if (LOGGER.isLoggable(Level.FINE)) {
                    LOGGER.fine("rejected: looks like an audio video or image mimetype: " + candidate);
                }
                return true;
            }
        }
        
        if (TextUtils.matches("\\d+\\.\\d+", candidate)) {
            if (LOGGER.isLoggable(Level.FINE)) {
                LOGGER.fine("rejected: looks like a decimal number: " + candidate);
            }
            return true;
        }

        if (TextUtils.matches(".*[$()'\"\\[\\]{}|].*", candidate)) {
            if (LOGGER.isLoggable(Level.FINE)) {
                LOGGER.fine("rejected: contains unusual characters: " + candidate);
            }
            return true;
        }
        
        // this happens often because of string concatenation in javascript
        if (TextUtils.matches("^[+].*|.*[+]$", candidate)) {
            if (LOGGER.isLoggable(Level.FINE)) {
                LOGGER.fine("rejected: starts or ends with a '+': " + candidate);
            }
            return true;
        }
        
        // look for things that look like hostnames and not filenames?
        // look for too many dots but make sure we take into account that url may have hostname?

        if (LOGGER.isLoggable(Level.FINE)) {
            LOGGER.fine("accepted: does not look like a false positive: " + candidate);
        }

>>>>>>> 189a557a
        return false;
    }
    
    
    /**
     * Perform additional fixup of likely-URI Strings
     * 
     * @param string detected candidate String
     * @return String changed/decoded to increase likelihood it is a 
     * meaningful non-404 URI
     */
    public static String speculativeFixup(String candidate, UURI base) {
        String retVal = candidate;
        
        // unescape ampersands
        retVal = TextUtils.replaceAll("&amp;", retVal, "&");
        
        // uri-decode if begins with encoded 'http(s)?%3A'
        Matcher m = TextUtils.getMatcher("(?i)^https?%3A.*",retVal); 
        if(m.matches()) {
            try {
                retVal = LaxURLCodec.DEFAULT.decode(retVal);
            } catch (DecoderException e) {
                LOGGER.log(Level.INFO,"unable to decode",e);
            }
        }
        TextUtils.recycleMatcher(m);
        
        // TODO: more URI-decoding if there are %-encoded parts?
        
        // detect scheme-less intended-absolute-URI
        // intent: "opens with what looks like a dotted-domain, and 
        // last segment is a top-level-domain (eg "com", "org", etc)" 
        m = TextUtils.getMatcher(
                "^[^\\./:\\s%]+\\.[^/:\\s%]+\\.([^\\./:\\s%]+)(/.*|)$", 
                retVal);
        if(m.matches()) {
            if(ArchiveUtils.isTld(m.group(1))) { 
                String schemePlus = "http://";       
                // if on exact same host preserve scheme (eg https)
                try {
                    if (retVal.startsWith(base.getHost())) {
                        schemePlus = base.getScheme() + "://";
                    }
                } catch (URIException e) {
                    // error retrieving source host - ignore it
                }
                retVal = schemePlus + retVal; 
            }
        }
        TextUtils.recycleMatcher(m);
        
        return retVal; 
    }
    
    
//
// legacy likely-URI test from ExtractorJS
//
    // determines whether a string is likely URI
    // (no whitespace or '<' '>',  has an internal dot or some slash,
    // begins and ends with either '/' or a word-char)
    static final String STRING_URI_DETECTOR =
        "(?:\\w|[\\.]{0,2}/)[\\S&&[^<>]]*(?:\\.|/)[\\S&&[^<>]]*(?:\\w|/)";

 
    // blacklist of strings that STRING_URI_DETECTOR picks up as URIs,
    // which are known to be problematic, and NOT to be 
    // added to outLinks
    protected final static String[] STRING_URI_DETECTOR_EXCEPTIONS = {
        "text/javascript"
        };
    
    public static boolean isLikelyUriJavascriptContextLegacy(CharSequence candidate) {
    	if(!TextUtils.matches(STRING_URI_DETECTOR,candidate)) {
    		return false; 
    	}
    	for (String s : STRING_URI_DETECTOR_EXCEPTIONS) {
            if (s.contentEquals(candidate)) 
                return false;
        }
    	// matches detector and not an exception: so a likely URI
    	return true; 
    	
    }
    
//
// legacy likely-URI test from ExtractorHTML
// 
	
    // much like the javascript likely-URI extractor, but
    // without requiring quotes -- this can indicate whether
    // an HTML tag attribute that isn't definitionally a
    // URI might be one anyway, as in form-tag VALUE attributes
    static final String LIKELY_URI_PATH =
     "(\\.{0,2}[^\\.\\n\\r\\s\"']*(\\.[^\\.\\n\\r\\s\"']+)+)";
	
	public static boolean isLikelyUriHtmlContextLegacy(CharSequence candidate) {
		return TextUtils.matches(LIKELY_URI_PATH, candidate);
	}
}<|MERGE_RESOLUTION|>--- conflicted
+++ resolved
@@ -86,27 +86,6 @@
     private static final Logger LOGGER = Logger.getLogger(UriUtils.class.getName());
 
     // naive likely-uri test: 
-<<<<<<< HEAD
-    //    no whitespace or '<' or '>' or quotes 
-    //    at least one '.' or '/';
-    //    not ending with '.'
-    static final String NAIVE_LIKELY_URI_PATTERN = "[^<>\\s]*[\\./][^<>\\s]*(?<!\\.)";
-
-    // blacklist of strings that NAIVE_LIKELY_URI_PATTERN picks up as URIs,
-    // which are known to be problematic, and NOT to be tried as URIs
-    protected final static String[] NAIVE_URI_EXCEPTIONS = {
-        "text/javascript",
-        "text/css",
-        "text/html",
-        "application/rss+xml",
-        "application/atom+xml",
-        "application/pdf",
-        "application/x-shockwave-flash",
-        "image/png",
-        "image/x-icon",
-        "text/xsl",
-    };
-=======
     //    no whitespace or '<' or '>' 
     //    at least one '.' or '/';
     //    not ending with '.'
@@ -115,7 +94,6 @@
     public static boolean isPossibleUri(CharSequence candidate) {
         return TextUtils.matches(NAIVE_LIKELY_URI_PATTERN, candidate);
     }
->>>>>>> 189a557a
     
     public static boolean isLikelyUri(CharSequence candidate) {
         return isPossibleUri(candidate) && !isLikelyFalsePositive(candidate);
@@ -265,24 +243,6 @@
             }
             return true;
         }
-<<<<<<< HEAD
-        if (isLikelyFalsePositive(candidate)) {
-            return false;
-        }
-        return true;
-    }
-
-    protected static boolean isLikelyFalsePositive(CharSequence candidate) {
-        // eliminate common false-positives: by blacklist
-        for (String s : NAIVE_URI_EXCEPTIONS) {
-            if (s.contentEquals(candidate)) 
-                return true;
-        }
-        // ...and simple numbers
-        if(TextUtils.matches("\\d+\\.\\d+", candidate)) {
-            return true; 
-        }
-=======
 
         for (String s: AUDIO_VIDEO_IMAGE_MIMETYPES) {
             if (s.contentEquals(candidate)) {
@@ -322,7 +282,6 @@
             LOGGER.fine("accepted: does not look like a false positive: " + candidate);
         }
 
->>>>>>> 189a557a
         return false;
     }
     
