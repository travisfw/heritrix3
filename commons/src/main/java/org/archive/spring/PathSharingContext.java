/*
 *  This file is part of the Heritrix web crawler (crawler.archive.org).
 *
 *  Licensed to the Internet Archive (IA) by one or more individual 
 *  contributors. 
 *
 *  The IA licenses this file to You under the Apache License, Version 2.0
 *  (the "License"); you may not use this file except in compliance with
 *  the License.  You may obtain a copy of the License at
 *
 *      http://www.apache.org/licenses/LICENSE-2.0
 *
 *  Unless required by applicable law or agreed to in writing, software
 *  distributed under the License is distributed on an "AS IS" BASIS,
 *  WITHOUT WARRANTIES OR CONDITIONS OF ANY KIND, either express or implied.
 *  See the License for the specific language governing permissions and
 *  limitations under the License.
 */

package org.archive.spring;

import java.io.File;
import java.io.IOException;
import java.util.HashMap;
<<<<<<< HEAD
import java.util.HashSet;
import java.util.Iterator;
import java.util.LinkedHashSet;
import java.util.Map;
=======
import java.util.Map.Entry;
>>>>>>> 189a557a
import java.util.logging.Level;
import java.util.logging.Logger;

import org.apache.commons.io.FileUtils;
import org.archive.util.ArchiveUtils;
import org.archive.util.FilesystemLinkMaker;
import org.springframework.beans.BeansException;
import org.springframework.beans.factory.config.ConfigurableListableBeanFactory;
import org.springframework.context.ApplicationContext;
import org.springframework.context.support.FileSystemXmlApplicationContext;
import org.springframework.validation.BeanPropertyBindingResult;
import org.springframework.validation.Errors;
import org.springframework.validation.Validator;

/**
 * Spring ApplicationContext extended for Heritrix use.
 * 
 * Notable extensions:
 * 
 * Remembers its primary XML configuration file, and can report its filesystem
 * path.
<<<<<<< HEAD
 * 
 * Propagates lifecycle events (start, stop) without triggering loops in the
 * case of circular dependencies.
=======
>>>>>>> 189a557a
 * 
 * Reports a summary of Errors collected from self-Validating Beans.
 * 
 * Generates launchId from timestamp, creates launch directory
 * {jobDir}/{launchId}, and snapshots crawl configuration file into the launch
 * directory. Other configuration files, if any, are automatically snapshotted
 * into the launch directory when they are read (see
 * {@link ConfigFile#obtainReader()}). The token ${launchId} will be
 * interpolated in configuration-relative paths (see
 * {@link ConfigPathConfigurer}) so that launch-specific paths can be used for
 * logs, reports, warcs, etc.
 * 
 * @contributor gojomo
 */
public class PathSharingContext extends FileSystemXmlApplicationContext {
    private static Logger LOGGER =
        Logger.getLogger(PathSharingContext.class.getName());

    public PathSharingContext(String configLocation) throws BeansException {
        super(configLocation);
    }
    public PathSharingContext(String[] configLocations, ApplicationContext parent) throws BeansException {
        super(configLocations, parent);
    }
    public PathSharingContext(String[] configLocations, boolean refresh, ApplicationContext parent) throws BeansException {
        super(configLocations, refresh, parent);
    }
    public PathSharingContext(String[] configLocations, boolean refresh) throws BeansException {
        super(configLocations, refresh);
    }
    public PathSharingContext(String[] configLocations) throws BeansException {
        super(configLocations);
    }

    public String getPrimaryConfigurationPath() {
        return getConfigLocations()[0];
    }

<<<<<<< HEAD
    @SuppressWarnings("unchecked")
    @Override
    public void start() {
        initLaunchDir();
        Map lifecycleBeans = getLifecycleBeans();
        for (Iterator it = new HashSet(lifecycleBeans.keySet()).iterator(); it.hasNext();) {
            String beanName = (String) it.next();
            doStart(lifecycleBeans, beanName);
        }
        publishEvent(new ContextStartedEvent(this));
    }
    
    @SuppressWarnings("unchecked")
    protected void doStart(Map lifecycleBeans, String beanName) {
        Lifecycle bean = (Lifecycle) lifecycleBeans.remove(beanName);
        if (bean != null) {
            String[] dependenciesForBean = getBeanFactory().getDependenciesForBean(beanName);
            for (int i = 0; i < dependenciesForBean.length; i++) {
                doStart(lifecycleBeans, dependenciesForBean[i]);
            }
            if (!bean.isRunning()) {
                bean.start();
            }
            //lifecycleBeans.remove(beanName);
        }
    }
    
    @SuppressWarnings("unchecked")
    public void stop() {
        Map lifecycleBeans = getLifecycleBeans();
        for (Iterator it = new HashSet(lifecycleBeans.keySet()).iterator(); it.hasNext();) {
            String beanName = (String) it.next();
            doStop(lifecycleBeans, beanName);
        }
        publishEvent(new ContextStoppedEvent(this));
    }
    
    @SuppressWarnings("unchecked")
    protected void doStop(Map lifecycleBeans, String beanName) {
        Lifecycle bean = (Lifecycle) lifecycleBeans.remove(beanName);
        if (bean != null) {
            String[] dependentBeans = getBeanFactory().getDependentBeans(beanName);
            for (int i = 0; i < dependentBeans.length; i++) {
                doStop(lifecycleBeans, dependentBeans[i]);
            }
            if (bean.isRunning()) {
                bean.stop();
            }
            //lifecycleBeans.remove(beanName);
        }
    }

    @SuppressWarnings("unchecked")
    protected Map getLifecycleBeans() {
        ConfigurableListableBeanFactory beanFactory = getBeanFactory();
        String[] beanNames = beanFactory.getBeanNamesForType(Lifecycle.class, false, false);
        Map beans = new HashMap(beanNames.length);
        for (int i = 0; i < beanNames.length; i++) {
            Object bean = beanFactory.getSingleton(beanNames[i]);
            if (bean != null) {
                beans.put(beanNames[i], bean);
            }
        }
        return beans;
    }
    
    // override to avoid lifecycle loops via AbstractApplicationContext's 
    // problematic doStop()
    @SuppressWarnings("unchecked")
    protected void doClose() {
        if (isActive()) {
            if (logger.isInfoEnabled()) {
                logger.info("Closing " + this);
            }
            try {
                // Publish shutdown event.
                publishEvent(new ContextClosedEvent(this));
            }
            catch (Throwable ex) {
                logger.error("Exception thrown from ApplicationListener handling ContextClosedEvent", ex);
            }
            // Stop all Lifecycle beans, to avoid delays during individual destruction.
            Map lifecycleBeans = getLifecycleBeans();
            for (Iterator it = new LinkedHashSet(lifecycleBeans.keySet()).iterator(); it.hasNext();) {
                String beanName = (String) it.next();
                doStop(lifecycleBeans, beanName);
            }
            // Destroy all cached singletons in the context's BeanFactory.
            destroyBeans();
            // Close the state of this context itself.
            closeBeanFactory();
            onClose();
            // because these are private to superclass...
//            synchronized (this.activeMonitor) {
//                this.active = false;
//            }
            // ... fake it with this eqivalent method...
            cancelRefresh(null); 
        }
    }
    

=======
>>>>>>> 189a557a
    //
    // Cascading self-validation
    //
    HashMap<String,Errors> allErrors; // bean name -> Errors
    public void validate() {
        allErrors = new HashMap<String,Errors>();
            
        for(Entry<String, HasValidator> entry : getBeansOfType(HasValidator.class).entrySet()) {
            String name = entry.getKey();
            HasValidator hv = entry.getValue();
            Validator v = hv.getValidator();
            Errors errors = new BeanPropertyBindingResult(hv,name);
            v.validate(hv, errors);
            if(errors.hasErrors()) {
                allErrors.put(name,errors);
            }
        }
        for(String name : allErrors.keySet()) {
            for(Object obj : allErrors.get(name).getAllErrors()) {
                LOGGER.fine("validation error for '"+name+"': "+obj);
            }
        }
    }

    @Override
    public void start() {
        initLaunchDir();
        super.start();
    }
    
    public HashMap<String,Errors> getAllErrors() {
        return allErrors;
    }
    
    protected transient String currentLaunchId;
    protected void initLaunchId() {
        currentLaunchId = ArchiveUtils.getUnique14DigitDate();
        LOGGER.info("launch id " + currentLaunchId);
    }
    public String getCurrentLaunchId() {
        return currentLaunchId;
    }

    protected transient File currentLaunchDir;
    public File getCurrentLaunchDir() {
        return currentLaunchDir;
    }
    
    protected File getConfigurationFile() {
        String primaryConfigurationPath =  getPrimaryConfigurationPath();
        if(primaryConfigurationPath.startsWith("file:")) {
            // strip URI-scheme if present (as is usual)
            primaryConfigurationPath = primaryConfigurationPath.substring(5);
        }
        File configFile = new File(primaryConfigurationPath);
        return configFile;
    }
    
    protected void initLaunchDir() {
        initLaunchId();
        try {
            currentLaunchDir = new File(getConfigurationFile().getParentFile(), getCurrentLaunchId());
            if (!currentLaunchDir.mkdir()) {
                throw new IOException("failed to create directory " + currentLaunchDir);
            }
            
            // copy cxml to launch dir
            FileUtils.copyFileToDirectory(getConfigurationFile(), currentLaunchDir);
            
            // attempt to symlink "latest" to launch dir
            File latestSymlink = new File(getConfigurationFile().getParentFile(), "latest");
            latestSymlink.delete();
            boolean success = FilesystemLinkMaker.makeSymbolicLink(currentLaunchDir.getName(), latestSymlink.getPath());
            if (!success) {
                LOGGER.warning("failed to create symlink from " + latestSymlink + " to " + currentLaunchDir);
            }
        } catch (IOException e) {
            LOGGER.log(Level.SEVERE, "failed to initialize launch directory: " + e);
            currentLaunchDir = null;
        }
    }
    
    /**
     * Initialize the LifecycleProcessor.
     * Uses HeritrixLifecycleProcessor, which prevents an automatic lifecycle
     * start(), if none defined in the context.
     * @see org.springframework.context.support.DefaultLifecycleProcessor
     */
    protected void initLifecycleProcessor() {
        ConfigurableListableBeanFactory beanFactory = getBeanFactory();
        if (!beanFactory.containsLocalBean(LIFECYCLE_PROCESSOR_BEAN_NAME)) {
            HeritrixLifecycleProcessor obj = (HeritrixLifecycleProcessor)beanFactory.createBean(HeritrixLifecycleProcessor.class); 
            beanFactory.registerSingleton(LIFECYCLE_PROCESSOR_BEAN_NAME,obj);
        }
        super.initLifecycleProcessor();
    }
<<<<<<< HEAD
    
=======
>>>>>>> 189a557a
}
<|MERGE_RESOLUTION|>--- conflicted
+++ resolved
@@ -1,303 +1,181 @@
-/*
- *  This file is part of the Heritrix web crawler (crawler.archive.org).
- *
- *  Licensed to the Internet Archive (IA) by one or more individual 
- *  contributors. 
- *
- *  The IA licenses this file to You under the Apache License, Version 2.0
- *  (the "License"); you may not use this file except in compliance with
- *  the License.  You may obtain a copy of the License at
- *
- *      http://www.apache.org/licenses/LICENSE-2.0
- *
- *  Unless required by applicable law or agreed to in writing, software
- *  distributed under the License is distributed on an "AS IS" BASIS,
- *  WITHOUT WARRANTIES OR CONDITIONS OF ANY KIND, either express or implied.
- *  See the License for the specific language governing permissions and
- *  limitations under the License.
- */
-
-package org.archive.spring;
-
-import java.io.File;
-import java.io.IOException;
-import java.util.HashMap;
-<<<<<<< HEAD
-import java.util.HashSet;
-import java.util.Iterator;
-import java.util.LinkedHashSet;
-import java.util.Map;
-=======
-import java.util.Map.Entry;
->>>>>>> 189a557a
-import java.util.logging.Level;
-import java.util.logging.Logger;
-
-import org.apache.commons.io.FileUtils;
-import org.archive.util.ArchiveUtils;
-import org.archive.util.FilesystemLinkMaker;
-import org.springframework.beans.BeansException;
-import org.springframework.beans.factory.config.ConfigurableListableBeanFactory;
-import org.springframework.context.ApplicationContext;
-import org.springframework.context.support.FileSystemXmlApplicationContext;
-import org.springframework.validation.BeanPropertyBindingResult;
-import org.springframework.validation.Errors;
-import org.springframework.validation.Validator;
-
-/**
- * Spring ApplicationContext extended for Heritrix use.
- * 
- * Notable extensions:
- * 
- * Remembers its primary XML configuration file, and can report its filesystem
- * path.
-<<<<<<< HEAD
- * 
- * Propagates lifecycle events (start, stop) without triggering loops in the
- * case of circular dependencies.
-=======
->>>>>>> 189a557a
- * 
- * Reports a summary of Errors collected from self-Validating Beans.
- * 
- * Generates launchId from timestamp, creates launch directory
- * {jobDir}/{launchId}, and snapshots crawl configuration file into the launch
- * directory. Other configuration files, if any, are automatically snapshotted
- * into the launch directory when they are read (see
- * {@link ConfigFile#obtainReader()}). The token ${launchId} will be
- * interpolated in configuration-relative paths (see
- * {@link ConfigPathConfigurer}) so that launch-specific paths can be used for
- * logs, reports, warcs, etc.
- * 
- * @contributor gojomo
- */
-public class PathSharingContext extends FileSystemXmlApplicationContext {
-    private static Logger LOGGER =
-        Logger.getLogger(PathSharingContext.class.getName());
-
-    public PathSharingContext(String configLocation) throws BeansException {
-        super(configLocation);
-    }
-    public PathSharingContext(String[] configLocations, ApplicationContext parent) throws BeansException {
-        super(configLocations, parent);
-    }
-    public PathSharingContext(String[] configLocations, boolean refresh, ApplicationContext parent) throws BeansException {
-        super(configLocations, refresh, parent);
-    }
-    public PathSharingContext(String[] configLocations, boolean refresh) throws BeansException {
-        super(configLocations, refresh);
-    }
-    public PathSharingContext(String[] configLocations) throws BeansException {
-        super(configLocations);
-    }
-
-    public String getPrimaryConfigurationPath() {
-        return getConfigLocations()[0];
-    }
-
-<<<<<<< HEAD
-    @SuppressWarnings("unchecked")
-    @Override
-    public void start() {
-        initLaunchDir();
-        Map lifecycleBeans = getLifecycleBeans();
-        for (Iterator it = new HashSet(lifecycleBeans.keySet()).iterator(); it.hasNext();) {
-            String beanName = (String) it.next();
-            doStart(lifecycleBeans, beanName);
-        }
-        publishEvent(new ContextStartedEvent(this));
-    }
-    
-    @SuppressWarnings("unchecked")
-    protected void doStart(Map lifecycleBeans, String beanName) {
-        Lifecycle bean = (Lifecycle) lifecycleBeans.remove(beanName);
-        if (bean != null) {
-            String[] dependenciesForBean = getBeanFactory().getDependenciesForBean(beanName);
-            for (int i = 0; i < dependenciesForBean.length; i++) {
-                doStart(lifecycleBeans, dependenciesForBean[i]);
-            }
-            if (!bean.isRunning()) {
-                bean.start();
-            }
-            //lifecycleBeans.remove(beanName);
-        }
-    }
-    
-    @SuppressWarnings("unchecked")
-    public void stop() {
-        Map lifecycleBeans = getLifecycleBeans();
-        for (Iterator it = new HashSet(lifecycleBeans.keySet()).iterator(); it.hasNext();) {
-            String beanName = (String) it.next();
-            doStop(lifecycleBeans, beanName);
-        }
-        publishEvent(new ContextStoppedEvent(this));
-    }
-    
-    @SuppressWarnings("unchecked")
-    protected void doStop(Map lifecycleBeans, String beanName) {
-        Lifecycle bean = (Lifecycle) lifecycleBeans.remove(beanName);
-        if (bean != null) {
-            String[] dependentBeans = getBeanFactory().getDependentBeans(beanName);
-            for (int i = 0; i < dependentBeans.length; i++) {
-                doStop(lifecycleBeans, dependentBeans[i]);
-            }
-            if (bean.isRunning()) {
-                bean.stop();
-            }
-            //lifecycleBeans.remove(beanName);
-        }
-    }
-
-    @SuppressWarnings("unchecked")
-    protected Map getLifecycleBeans() {
-        ConfigurableListableBeanFactory beanFactory = getBeanFactory();
-        String[] beanNames = beanFactory.getBeanNamesForType(Lifecycle.class, false, false);
-        Map beans = new HashMap(beanNames.length);
-        for (int i = 0; i < beanNames.length; i++) {
-            Object bean = beanFactory.getSingleton(beanNames[i]);
-            if (bean != null) {
-                beans.put(beanNames[i], bean);
-            }
-        }
-        return beans;
-    }
-    
-    // override to avoid lifecycle loops via AbstractApplicationContext's 
-    // problematic doStop()
-    @SuppressWarnings("unchecked")
-    protected void doClose() {
-        if (isActive()) {
-            if (logger.isInfoEnabled()) {
-                logger.info("Closing " + this);
-            }
-            try {
-                // Publish shutdown event.
-                publishEvent(new ContextClosedEvent(this));
-            }
-            catch (Throwable ex) {
-                logger.error("Exception thrown from ApplicationListener handling ContextClosedEvent", ex);
-            }
-            // Stop all Lifecycle beans, to avoid delays during individual destruction.
-            Map lifecycleBeans = getLifecycleBeans();
-            for (Iterator it = new LinkedHashSet(lifecycleBeans.keySet()).iterator(); it.hasNext();) {
-                String beanName = (String) it.next();
-                doStop(lifecycleBeans, beanName);
-            }
-            // Destroy all cached singletons in the context's BeanFactory.
-            destroyBeans();
-            // Close the state of this context itself.
-            closeBeanFactory();
-            onClose();
-            // because these are private to superclass...
-//            synchronized (this.activeMonitor) {
-//                this.active = false;
-//            }
-            // ... fake it with this eqivalent method...
-            cancelRefresh(null); 
-        }
-    }
-    
-
-=======
->>>>>>> 189a557a
-    //
-    // Cascading self-validation
-    //
-    HashMap<String,Errors> allErrors; // bean name -> Errors
-    public void validate() {
-        allErrors = new HashMap<String,Errors>();
-            
-        for(Entry<String, HasValidator> entry : getBeansOfType(HasValidator.class).entrySet()) {
-            String name = entry.getKey();
-            HasValidator hv = entry.getValue();
-            Validator v = hv.getValidator();
-            Errors errors = new BeanPropertyBindingResult(hv,name);
-            v.validate(hv, errors);
-            if(errors.hasErrors()) {
-                allErrors.put(name,errors);
-            }
-        }
-        for(String name : allErrors.keySet()) {
-            for(Object obj : allErrors.get(name).getAllErrors()) {
-                LOGGER.fine("validation error for '"+name+"': "+obj);
-            }
-        }
-    }
-
-    @Override
-    public void start() {
-        initLaunchDir();
-        super.start();
-    }
-    
-    public HashMap<String,Errors> getAllErrors() {
-        return allErrors;
-    }
-    
-    protected transient String currentLaunchId;
-    protected void initLaunchId() {
-        currentLaunchId = ArchiveUtils.getUnique14DigitDate();
-        LOGGER.info("launch id " + currentLaunchId);
-    }
-    public String getCurrentLaunchId() {
-        return currentLaunchId;
-    }
-
-    protected transient File currentLaunchDir;
-    public File getCurrentLaunchDir() {
-        return currentLaunchDir;
-    }
-    
-    protected File getConfigurationFile() {
-        String primaryConfigurationPath =  getPrimaryConfigurationPath();
-        if(primaryConfigurationPath.startsWith("file:")) {
-            // strip URI-scheme if present (as is usual)
-            primaryConfigurationPath = primaryConfigurationPath.substring(5);
-        }
-        File configFile = new File(primaryConfigurationPath);
-        return configFile;
-    }
-    
-    protected void initLaunchDir() {
-        initLaunchId();
-        try {
-            currentLaunchDir = new File(getConfigurationFile().getParentFile(), getCurrentLaunchId());
-            if (!currentLaunchDir.mkdir()) {
-                throw new IOException("failed to create directory " + currentLaunchDir);
-            }
-            
-            // copy cxml to launch dir
-            FileUtils.copyFileToDirectory(getConfigurationFile(), currentLaunchDir);
-            
-            // attempt to symlink "latest" to launch dir
-            File latestSymlink = new File(getConfigurationFile().getParentFile(), "latest");
-            latestSymlink.delete();
-            boolean success = FilesystemLinkMaker.makeSymbolicLink(currentLaunchDir.getName(), latestSymlink.getPath());
-            if (!success) {
-                LOGGER.warning("failed to create symlink from " + latestSymlink + " to " + currentLaunchDir);
-            }
-        } catch (IOException e) {
-            LOGGER.log(Level.SEVERE, "failed to initialize launch directory: " + e);
-            currentLaunchDir = null;
-        }
-    }
-    
-    /**
-     * Initialize the LifecycleProcessor.
-     * Uses HeritrixLifecycleProcessor, which prevents an automatic lifecycle
-     * start(), if none defined in the context.
-     * @see org.springframework.context.support.DefaultLifecycleProcessor
-     */
-    protected void initLifecycleProcessor() {
-        ConfigurableListableBeanFactory beanFactory = getBeanFactory();
-        if (!beanFactory.containsLocalBean(LIFECYCLE_PROCESSOR_BEAN_NAME)) {
-            HeritrixLifecycleProcessor obj = (HeritrixLifecycleProcessor)beanFactory.createBean(HeritrixLifecycleProcessor.class); 
-            beanFactory.registerSingleton(LIFECYCLE_PROCESSOR_BEAN_NAME,obj);
-        }
-        super.initLifecycleProcessor();
-    }
-<<<<<<< HEAD
-    
-=======
->>>>>>> 189a557a
-}
+/*
+ *  This file is part of the Heritrix web crawler (crawler.archive.org).
+ *
+ *  Licensed to the Internet Archive (IA) by one or more individual 
+ *  contributors. 
+ *
+ *  The IA licenses this file to You under the Apache License, Version 2.0
+ *  (the "License"); you may not use this file except in compliance with
+ *  the License.  You may obtain a copy of the License at
+ *
+ *      http://www.apache.org/licenses/LICENSE-2.0
+ *
+ *  Unless required by applicable law or agreed to in writing, software
+ *  distributed under the License is distributed on an "AS IS" BASIS,
+ *  WITHOUT WARRANTIES OR CONDITIONS OF ANY KIND, either express or implied.
+ *  See the License for the specific language governing permissions and
+ *  limitations under the License.
+ */
+
+package org.archive.spring;
+
+import java.io.File;
+import java.io.IOException;
+import java.util.HashMap;
+import java.util.Map.Entry;
+import java.util.logging.Level;
+import java.util.logging.Logger;
+
+import org.apache.commons.io.FileUtils;
+import org.archive.util.ArchiveUtils;
+import org.archive.util.FilesystemLinkMaker;
+import org.springframework.beans.BeansException;
+import org.springframework.beans.factory.config.ConfigurableListableBeanFactory;
+import org.springframework.context.ApplicationContext;
+import org.springframework.context.support.FileSystemXmlApplicationContext;
+import org.springframework.validation.BeanPropertyBindingResult;
+import org.springframework.validation.Errors;
+import org.springframework.validation.Validator;
+
+/**
+ * Spring ApplicationContext extended for Heritrix use.
+ * 
+ * Notable extensions:
+ * 
+ * Remembers its primary XML configuration file, and can report its filesystem
+ * path.
+ * 
+ * Reports a summary of Errors collected from self-Validating Beans.
+ * 
+ * Generates launchId from timestamp, creates launch directory
+ * {jobDir}/{launchId}, and snapshots crawl configuration file into the launch
+ * directory. Other configuration files, if any, are automatically snapshotted
+ * into the launch directory when they are read (see
+ * {@link ConfigFile#obtainReader()}). The token ${launchId} will be
+ * interpolated in configuration-relative paths (see
+ * {@link ConfigPathConfigurer}) so that launch-specific paths can be used for
+ * logs, reports, warcs, etc.
+ * 
+ * @contributor gojomo
+ */
+public class PathSharingContext extends FileSystemXmlApplicationContext {
+    private static Logger LOGGER =
+        Logger.getLogger(PathSharingContext.class.getName());
+
+    public PathSharingContext(String configLocation) throws BeansException {
+        super(configLocation);
+    }
+    public PathSharingContext(String[] configLocations, ApplicationContext parent) throws BeansException {
+        super(configLocations, parent);
+    }
+    public PathSharingContext(String[] configLocations, boolean refresh, ApplicationContext parent) throws BeansException {
+        super(configLocations, refresh, parent);
+    }
+    public PathSharingContext(String[] configLocations, boolean refresh) throws BeansException {
+        super(configLocations, refresh);
+    }
+    public PathSharingContext(String[] configLocations) throws BeansException {
+        super(configLocations);
+    }
+
+    public String getPrimaryConfigurationPath() {
+        return getConfigLocations()[0];
+    }
+
+    //
+    // Cascading self-validation
+    //
+    HashMap<String,Errors> allErrors; // bean name -> Errors
+    public void validate() {
+        allErrors = new HashMap<String,Errors>();
+            
+        for(Entry<String, HasValidator> entry : getBeansOfType(HasValidator.class).entrySet()) {
+            String name = entry.getKey();
+            HasValidator hv = entry.getValue();
+            Validator v = hv.getValidator();
+            Errors errors = new BeanPropertyBindingResult(hv,name);
+            v.validate(hv, errors);
+            if(errors.hasErrors()) {
+                allErrors.put(name,errors);
+            }
+        }
+        for(String name : allErrors.keySet()) {
+            for(Object obj : allErrors.get(name).getAllErrors()) {
+                LOGGER.fine("validation error for '"+name+"': "+obj);
+            }
+        }
+    }
+
+    @Override
+    public void start() {
+        initLaunchDir();
+        super.start();
+    }
+    
+    public HashMap<String,Errors> getAllErrors() {
+        return allErrors;
+    }
+    
+    protected transient String currentLaunchId;
+    protected void initLaunchId() {
+        currentLaunchId = ArchiveUtils.getUnique14DigitDate();
+        LOGGER.info("launch id " + currentLaunchId);
+    }
+    public String getCurrentLaunchId() {
+        return currentLaunchId;
+    }
+
+    protected transient File currentLaunchDir;
+    public File getCurrentLaunchDir() {
+        return currentLaunchDir;
+    }
+    
+    protected File getConfigurationFile() {
+        String primaryConfigurationPath =  getPrimaryConfigurationPath();
+        if(primaryConfigurationPath.startsWith("file:")) {
+            // strip URI-scheme if present (as is usual)
+            primaryConfigurationPath = primaryConfigurationPath.substring(5);
+        }
+        File configFile = new File(primaryConfigurationPath);
+        return configFile;
+    }
+    
+    protected void initLaunchDir() {
+        initLaunchId();
+        try {
+            currentLaunchDir = new File(getConfigurationFile().getParentFile(), getCurrentLaunchId());
+            if (!currentLaunchDir.mkdir()) {
+                throw new IOException("failed to create directory " + currentLaunchDir);
+            }
+            
+            // copy cxml to launch dir
+            FileUtils.copyFileToDirectory(getConfigurationFile(), currentLaunchDir);
+            
+            // attempt to symlink "latest" to launch dir
+            File latestSymlink = new File(getConfigurationFile().getParentFile(), "latest");
+            latestSymlink.delete();
+            boolean success = FilesystemLinkMaker.makeSymbolicLink(currentLaunchDir.getName(), latestSymlink.getPath());
+            if (!success) {
+                LOGGER.warning("failed to create symlink from " + latestSymlink + " to " + currentLaunchDir);
+            }
+        } catch (IOException e) {
+            LOGGER.log(Level.SEVERE, "failed to initialize launch directory: " + e);
+            currentLaunchDir = null;
+        }
+    }
+    
+    /**
+     * Initialize the LifecycleProcessor.
+     * Uses HeritrixLifecycleProcessor, which prevents an automatic lifecycle
+     * start(), if none defined in the context.
+     * @see org.springframework.context.support.DefaultLifecycleProcessor
+     */
+    protected void initLifecycleProcessor() {
+        ConfigurableListableBeanFactory beanFactory = getBeanFactory();
+        if (!beanFactory.containsLocalBean(LIFECYCLE_PROCESSOR_BEAN_NAME)) {
+            HeritrixLifecycleProcessor obj = (HeritrixLifecycleProcessor)beanFactory.createBean(HeritrixLifecycleProcessor.class); 
+            beanFactory.registerSingleton(LIFECYCLE_PROCESSOR_BEAN_NAME,obj);
+        }
+        super.initLifecycleProcessor();
+    }
+}