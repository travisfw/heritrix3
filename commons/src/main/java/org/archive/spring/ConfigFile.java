/*
 *  This file is part of the Heritrix web crawler (crawler.archive.org).
 *
 *  Licensed to the Internet Archive (IA) by one or more individual 
 *  contributors. 
 *
 *  The IA licenses this file to You under the Apache License, Version 2.0
 *  (the "License"); you may not use this file except in compliance with
 *  the License.  You may obtain a copy of the License at
 *
 *      http://www.apache.org/licenses/LICENSE-2.0
 *
 *  Unless required by applicable law or agreed to in writing, software
 *  distributed under the License is distributed on an "AS IS" BASIS,
 *  WITHOUT WARRANTIES OR CONDITIONS OF ANY KIND, either express or implied.
 *  See the License for the specific language governing permissions and
 *  limitations under the License.
 */
package org.archive.spring;

import java.io.FileInputStream;
import java.io.FileOutputStream;
import java.io.IOException;
import java.io.InputStreamReader;
import java.io.OutputStreamWriter;
import java.io.Reader;
import java.io.Writer;
import java.net.MalformedURLException;
import java.net.URL;
import java.util.regex.Pattern;

import org.archive.io.ReadSource;

/**
 * ConfigPath with added implication that it is an individual,
 * readable/writable File. 
 * 
 * Also supports http/https/ftp URLs for reading data over the network.
 */
public class ConfigFile extends ConfigPath implements ReadSource, WriteTarget {
    private static final long serialVersionUID = 1L;

    public ConfigFile() {
        super();
    }

    public ConfigFile(String name, String path) {
        super(name, path);
    }

    public boolean isURL() {
        String path = getPath();
        if (path == null) return false;
        return Pattern.matches("(https?|ftp|file)://.*", path);
    }
    public Reader obtainReader() {
        if (isURL()) {
            try {
                URL url = new URL(getPath());
                return new InputStreamReader(url.openStream(), "UTF-8");
            } catch (MalformedURLException ex) {
                throw new RuntimeException(ex);
            } catch (IOException ex) {
                throw new RuntimeException(ex);
            }
        } else {
            try {
                if(!getFile().exists()) {
                    getFile().createNewFile();
                }
                
                configurer.snapshotToLaunchDir(getFile());

                return new InputStreamReader(
                        new FileInputStream(getFile()),
                "UTF-8");
            } catch (IOException e) {
                throw new RuntimeException(e);
            }
<<<<<<< HEAD
=======
            
            configurer.snapshotToLaunchDir(getFile());

            return new InputStreamReader(
                    new FileInputStream(getFile()),
                    "UTF-8");
        } catch (IOException e) {
            throw new RuntimeException(e);
>>>>>>> 189a557a
        }
    }

    public Writer obtainWriter() {
        return obtainWriter(false); 
    }
    
    public Writer obtainWriter(boolean append) {
        if (isURL()) {
            // TODO: file: URL could be opened for writing.
            throw new RuntimeException("URL cannot be opened for writing");
        }
        try {
            return new OutputStreamWriter(
                    new FileOutputStream(getFile(), append),
                    "UTF-8");
        } catch (IOException e) {
            throw new RuntimeException(e);
        }
    }

    public String toString() {
        if (isURL())
            return getPath();
        return super.toString();
    }
}
<|MERGE_RESOLUTION|>--- conflicted
+++ resolved
@@ -1,117 +1,106 @@
-/*
- *  This file is part of the Heritrix web crawler (crawler.archive.org).
- *
- *  Licensed to the Internet Archive (IA) by one or more individual 
- *  contributors. 
- *
- *  The IA licenses this file to You under the Apache License, Version 2.0
- *  (the "License"); you may not use this file except in compliance with
- *  the License.  You may obtain a copy of the License at
- *
- *      http://www.apache.org/licenses/LICENSE-2.0
- *
- *  Unless required by applicable law or agreed to in writing, software
- *  distributed under the License is distributed on an "AS IS" BASIS,
- *  WITHOUT WARRANTIES OR CONDITIONS OF ANY KIND, either express or implied.
- *  See the License for the specific language governing permissions and
- *  limitations under the License.
- */
-package org.archive.spring;
-
-import java.io.FileInputStream;
-import java.io.FileOutputStream;
-import java.io.IOException;
-import java.io.InputStreamReader;
-import java.io.OutputStreamWriter;
-import java.io.Reader;
-import java.io.Writer;
-import java.net.MalformedURLException;
-import java.net.URL;
-import java.util.regex.Pattern;
-
-import org.archive.io.ReadSource;
-
-/**
- * ConfigPath with added implication that it is an individual,
- * readable/writable File. 
- * 
- * Also supports http/https/ftp URLs for reading data over the network.
- */
-public class ConfigFile extends ConfigPath implements ReadSource, WriteTarget {
-    private static final long serialVersionUID = 1L;
-
-    public ConfigFile() {
-        super();
-    }
-
-    public ConfigFile(String name, String path) {
-        super(name, path);
-    }
-
-    public boolean isURL() {
-        String path = getPath();
-        if (path == null) return false;
-        return Pattern.matches("(https?|ftp|file)://.*", path);
-    }
-    public Reader obtainReader() {
-        if (isURL()) {
-            try {
-                URL url = new URL(getPath());
-                return new InputStreamReader(url.openStream(), "UTF-8");
-            } catch (MalformedURLException ex) {
-                throw new RuntimeException(ex);
-            } catch (IOException ex) {
-                throw new RuntimeException(ex);
-            }
-        } else {
-            try {
-                if(!getFile().exists()) {
-                    getFile().createNewFile();
-                }
-                
-                configurer.snapshotToLaunchDir(getFile());
-
-                return new InputStreamReader(
-                        new FileInputStream(getFile()),
-                "UTF-8");
-            } catch (IOException e) {
-                throw new RuntimeException(e);
-            }
-<<<<<<< HEAD
-=======
-            
-            configurer.snapshotToLaunchDir(getFile());
-
-            return new InputStreamReader(
-                    new FileInputStream(getFile()),
-                    "UTF-8");
-        } catch (IOException e) {
-            throw new RuntimeException(e);
->>>>>>> 189a557a
-        }
-    }
-
-    public Writer obtainWriter() {
-        return obtainWriter(false); 
-    }
-    
-    public Writer obtainWriter(boolean append) {
-        if (isURL()) {
-            // TODO: file: URL could be opened for writing.
-            throw new RuntimeException("URL cannot be opened for writing");
-        }
-        try {
-            return new OutputStreamWriter(
-                    new FileOutputStream(getFile(), append),
-                    "UTF-8");
-        } catch (IOException e) {
-            throw new RuntimeException(e);
-        }
-    }
-
-    public String toString() {
-        if (isURL())
-            return getPath();
-        return super.toString();
-    }
-}
+/*
+ *  This file is part of the Heritrix web crawler (crawler.archive.org).
+ *
+ *  Licensed to the Internet Archive (IA) by one or more individual 
+ *  contributors. 
+ *
+ *  The IA licenses this file to You under the Apache License, Version 2.0
+ *  (the "License"); you may not use this file except in compliance with
+ *  the License.  You may obtain a copy of the License at
+ *
+ *      http://www.apache.org/licenses/LICENSE-2.0
+ *
+ *  Unless required by applicable law or agreed to in writing, software
+ *  distributed under the License is distributed on an "AS IS" BASIS,
+ *  WITHOUT WARRANTIES OR CONDITIONS OF ANY KIND, either express or implied.
+ *  See the License for the specific language governing permissions and
+ *  limitations under the License.
+ */
+package org.archive.spring;
+
+import java.io.FileInputStream;
+import java.io.FileOutputStream;
+import java.io.IOException;
+import java.io.InputStreamReader;
+import java.io.OutputStreamWriter;
+import java.io.Reader;
+import java.io.Writer;
+import java.net.MalformedURLException;
+import java.net.URL;
+import java.util.regex.Pattern;
+
+import org.archive.io.ReadSource;
+
+/**
+ * ConfigPath with added implication that it is an individual,
+ * readable/writable File. 
+ * 
+ * Also supports http/https/ftp URLs for reading data over the network.
+ */
+public class ConfigFile extends ConfigPath implements ReadSource, WriteTarget {
+    private static final long serialVersionUID = 1L;
+
+    public ConfigFile() {
+        super();
+    }
+
+    public ConfigFile(String name, String path) {
+        super(name, path);
+    }
+
+    public boolean isURL() {
+        String path = getPath();
+        if (path == null) return false;
+        return Pattern.matches("(https?|ftp|file)://.*", path);
+    }
+    public Reader obtainReader() {
+        if (isURL()) {
+            try {
+                URL url = new URL(getPath());
+                return new InputStreamReader(url.openStream(), "UTF-8");
+            } catch (MalformedURLException ex) {
+                throw new RuntimeException(ex);
+            } catch (IOException ex) {
+                throw new RuntimeException(ex);
+            }
+        } else {
+            try {
+                if(!getFile().exists()) {
+                    getFile().createNewFile();
+                }
+                
+                configurer.snapshotToLaunchDir(getFile());
+
+                return new InputStreamReader(
+                        new FileInputStream(getFile()),
+                        "UTF-8");
+            } catch (IOException e) {
+                throw new RuntimeException(e);
+            }
+        }
+    }
+
+    public Writer obtainWriter() {
+        return obtainWriter(false); 
+    }
+    
+    public Writer obtainWriter(boolean append) {
+        if (isURL()) {
+            // TODO: file: URL could be opened for writing.
+            throw new RuntimeException("URL cannot be opened for writing");
+        }
+        try {
+            return new OutputStreamWriter(
+                    new FileOutputStream(getFile(), append),
+                    "UTF-8");
+        } catch (IOException e) {
+            throw new RuntimeException(e);
+        }
+    }
+
+    public String toString() {
+        if (isURL())
+            return getPath();
+        return super.toString();
+    }
+}