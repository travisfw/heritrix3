package org.archive.modules.deciderules;

import org.archive.modules.CrawlURI;


/**
<<<<<<< HEAD
 * Provides a rule that returns *false* for any URIs whose status falls within
 * the provided inclusive range. 
=======
 * Provides a rule that returns "true" for any CrawlURIs which has a fetch
 * status code that does not fall within the provided inclusive range. For
 * instance, to reject any URIs with a "client error" status code you must
 * provide the range 400 to 499.
 * 
>>>>>>> 8c64cba9
 * @author cmiles74
 */
public class NotMatchesStatusCodeDecideRule extends MatchesStatusCodeDecideRule {

    /**
<<<<<<< HEAD
     * @param CrawlURI
     *            The URI to be evaluated
     * @return false if {@link CrawlURI#getFetchStatus()} is within the specified
     *         inclusive range, true if it is outside the range
     */
    @Override
    protected boolean evaluate(CrawlURI uri) {
        return !super.evaluate(uri);
=======
     * Sets the upper bound on the range of acceptable status codes.
     *
     * @param Integer Status code
     */
    public void setUpperBound(Integer statusCode) {

        kp.put("upperBound", statusCode);
    }

    /**
     * Returns the upper bound on the range of acceptable status codes.
     *
     * @returns Integer Status code
     */
    public Integer getUpperBound() {

        Object value = kp.get("upperBound");

        if(value != null) {

            return((Integer) value);
        }

        return(null);
    }

    /**
     * Returns "true" if the provided CrawlURI has a fetch status that does not
     * fall within this instance's specified range.
     * 
     * @param CrawlURI
     *            The URI to be evaluated
     * @return true If the CrawlURI has a fetch status outside the specified
     *         range
     */
    @Override
    protected boolean evaluate(CrawlURI uri) {

        // by default, we'll return false
        boolean value = false;

        int statusCode = uri.getFetchStatus();

        if (statusCode <= getLowerBound().intValue()
                || statusCode >= getUpperBound().intValue()) {

            value = true;
        }

        return (value);
>>>>>>> 8c64cba9
    }
}<|MERGE_RESOLUTION|>--- conflicted
+++ resolved
@@ -4,31 +4,16 @@
 
 
 /**
-<<<<<<< HEAD
- * Provides a rule that returns *false* for any URIs whose status falls within
- * the provided inclusive range. 
-=======
  * Provides a rule that returns "true" for any CrawlURIs which has a fetch
  * status code that does not fall within the provided inclusive range. For
  * instance, to reject any URIs with a "client error" status code you must
  * provide the range 400 to 499.
  * 
->>>>>>> 8c64cba9
  * @author cmiles74
  */
 public class NotMatchesStatusCodeDecideRule extends MatchesStatusCodeDecideRule {
 
     /**
-<<<<<<< HEAD
-     * @param CrawlURI
-     *            The URI to be evaluated
-     * @return false if {@link CrawlURI#getFetchStatus()} is within the specified
-     *         inclusive range, true if it is outside the range
-     */
-    @Override
-    protected boolean evaluate(CrawlURI uri) {
-        return !super.evaluate(uri);
-=======
      * Sets the upper bound on the range of acceptable status codes.
      *
      * @param Integer Status code
@@ -79,6 +64,5 @@
         }
 
         return (value);
->>>>>>> 8c64cba9
     }
 }