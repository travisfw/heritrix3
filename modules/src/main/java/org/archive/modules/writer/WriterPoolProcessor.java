--- conflicted
+++ resolved
@@ -481,7 +481,6 @@
         
         return true;
     }
-<<<<<<< HEAD
     @Override
     public String report() {
         StringBuilder sb = new StringBuilder(super.report());
@@ -503,8 +502,6 @@
         PerformanceStat.Record r = stat.getRecord();
         return r.getAverageProcess();
     }
-=======
->>>>>>> 189a557a
     
     /**
      * If this fetch is identical to the last written (archived) fetch, then
