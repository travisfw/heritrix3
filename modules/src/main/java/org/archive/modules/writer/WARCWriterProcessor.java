/*
 *  This file is part of the Heritrix web crawler (crawler.archive.org).
 *
 *  Licensed to the Internet Archive (IA) by one or more individual 
 *  contributors. 
 *
 *  The IA licenses this file to You under the Apache License, Version 2.0
 *  (the "License"); you may not use this file except in compliance with
 *  the License.  You may obtain a copy of the License at
 *
 *      http://www.apache.org/licenses/LICENSE-2.0
 *
 *  Unless required by applicable law or agreed to in writing, software
 *  distributed under the License is distributed on an "AS IS" BASIS,
 *  WITHOUT WARRANTIES OR CONDITIONS OF ANY KIND, either express or implied.
 *  See the License for the specific language governing permissions and
 *  limitations under the License.
 */

package org.archive.modules.writer;

import static org.archive.io.warc.WARCConstants.FTP_CONTROL_CONVERSATION_MIMETYPE;
import static org.archive.io.warc.WARCConstants.HEADER_KEY_CONCURRENT_TO;
import static org.archive.io.warc.WARCConstants.HEADER_KEY_ETAG;
import static org.archive.io.warc.WARCConstants.HEADER_KEY_IP;
import static org.archive.io.warc.WARCConstants.HEADER_KEY_LAST_MODIFIED;
import static org.archive.io.warc.WARCConstants.HEADER_KEY_PAYLOAD_DIGEST;
import static org.archive.io.warc.WARCConstants.HEADER_KEY_PROFILE;
import static org.archive.io.warc.WARCConstants.HEADER_KEY_TRUNCATED;
import static org.archive.io.warc.WARCConstants.HTTP_REQUEST_MIMETYPE;
import static org.archive.io.warc.WARCConstants.HTTP_RESPONSE_MIMETYPE;
import static org.archive.io.warc.WARCConstants.METADATA;
import static org.archive.io.warc.WARCConstants.NAMED_FIELD_TRUNCATED_VALUE_HEAD;
import static org.archive.io.warc.WARCConstants.NAMED_FIELD_TRUNCATED_VALUE_LENGTH;
import static org.archive.io.warc.WARCConstants.NAMED_FIELD_TRUNCATED_VALUE_TIME;
import static org.archive.io.warc.WARCConstants.PROFILE_REVISIT_IDENTICAL_DIGEST;
import static org.archive.io.warc.WARCConstants.PROFILE_REVISIT_NOT_MODIFIED;
import static org.archive.io.warc.WARCConstants.REQUEST;
import static org.archive.io.warc.WARCConstants.TYPE;
import static org.archive.modules.CoreAttributeConstants.A_DNS_SERVER_IP_LABEL;
import static org.archive.modules.CoreAttributeConstants.A_FTP_CONTROL_CONVERSATION;
import static org.archive.modules.CoreAttributeConstants.A_FTP_FETCH_STATUS;
import static org.archive.modules.CoreAttributeConstants.A_SOURCE_TAG;
import static org.archive.modules.CoreAttributeConstants.HEADER_TRUNC;
import static org.archive.modules.CoreAttributeConstants.LENGTH_TRUNC;
import static org.archive.modules.CoreAttributeConstants.TIMER_TRUNC;
import static org.archive.modules.recrawl.RecrawlAttributeConstants.A_ETAG_HEADER;
import static org.archive.modules.recrawl.RecrawlAttributeConstants.A_FETCH_HISTORY;
import static org.archive.modules.recrawl.RecrawlAttributeConstants.A_LAST_MODIFIED_HEADER;
import static org.archive.modules.recrawl.RecrawlAttributeConstants.A_WRITE_TAG;

import java.io.ByteArrayInputStream;
import java.io.IOException;
import java.net.InetAddress;
import java.net.URI;
import java.net.UnknownHostException;
import java.util.ArrayList;
import java.util.Collection;
import java.util.Collections;
import java.util.HashMap;
import java.util.List;
import java.util.Map;
import java.util.concurrent.ConcurrentHashMap;
import java.util.concurrent.ConcurrentMap;
import java.util.concurrent.atomic.AtomicInteger;
import java.util.concurrent.atomic.AtomicLong;
import java.util.logging.Level;
import java.util.logging.Logger;

import org.apache.commons.httpclient.Header;
import org.apache.commons.httpclient.HttpMethod;
import org.apache.commons.httpclient.HttpStatus;
import org.apache.commons.io.IOUtils;
import org.apache.commons.lang.StringUtils;
import org.archive.io.ArchiveFileConstants;
import org.archive.io.ReplayInputStream;
import org.archive.io.warc.WARCWriter;
import org.archive.io.warc.WARCWriterPool;
import org.archive.io.warc.WARCWriterPoolSettings;
import org.archive.modules.CrawlMetadata;
import org.archive.modules.CrawlURI;
import org.archive.modules.ProcessResult;
import org.archive.modules.deciderules.recrawl.IdenticalDigestDecideRule;
import org.archive.modules.extractor.Link;
import org.archive.spring.ConfigPath;
import org.archive.uid.RecordIDGenerator;
import org.archive.uid.UUIDGenerator;
import org.archive.util.ArchiveUtils;
import org.archive.util.anvl.ANVLRecord;

/**
 * WARCWriterProcessor.
 * Intends to follow the WARC/1.0 specification.
 * 
 * <p>TODO: Remove ANVLRecord. Rename NameValue or use RFC822
 * (commons-httpclient?) or find something else.
 * 
 * @contributor stack
 */
public class WARCWriterProcessor extends WriterPoolProcessor implements WARCWriterPoolSettings {
    private static final long serialVersionUID = 6182850087635847443L;
    private static final Logger logger = 
        Logger.getLogger(WARCWriterProcessor.class.getName());

    private ConcurrentMap<String, ConcurrentMap<String, AtomicLong>> stats = new ConcurrentHashMap<String, ConcurrentMap<String, AtomicLong>>();

    private AtomicLong urlsWritten = new AtomicLong();
    
    public long getDefaultMaxFileSize() {
        return 1000000000L; // 1 SI giga-byte (10^9 bytes), per WARC appendix A
    }
    public List<ConfigPath> getDefaultStorePaths() {
        List<ConfigPath> paths = new ArrayList<ConfigPath>();
        paths.add(new ConfigPath("warcs default store path", "warcs"));
        return paths;
    }
    
    /**
     * Whether to write 'request' type records. Default is true.
     */
    {
        setWriteRequests(true);
    }
    public boolean getWriteRequests() {
        return (Boolean) kp.get("writeRequests");
    }
    public void setWriteRequests(boolean writeRequests) {
        kp.put("writeRequests",writeRequests);
    }
    
    /**
     * Whether to write 'metadata' type records. Default is true.
     */
    {
        setWriteMetadata(true);
    }
    public boolean getWriteMetadata() {
        return (Boolean) kp.get("writeMetadata");
    }
    public void setWriteMetadata(boolean writeMetadata) {
        kp.put("writeMetadata",writeMetadata);
    }
    
    /**
     * Whether to write 'revisit' type records when a URI's history indicates
     * the previous fetch had an identical content digest. Default is true.
     */
    {
        setWriteRevisitForIdenticalDigests(true);
    }
    public boolean getWriteRevisitForIdenticalDigests() {
        return (Boolean) kp.get("writeRevisitForIdenticalDigests");
    }
    public void setWriteRevisitForIdenticalDigests(boolean writeRevisits) {
        kp.put("writeRevisitForIdenticalDigests",writeRevisits);
    }

    /**
     * Whether to write 'revisit' type records when a 304-Not Modified response
     * is received. Default is true.
     */
    {
        setWriteRevisitForNotModified(true);
    }
    public boolean getWriteRevisitForNotModified() {
        return (Boolean) kp.get("writeRevisitForNotModified");
    }
    public void setWriteRevisitForNotModified(boolean writeRevisits) {
        kp.put("writeRevisitForNotModified",writeRevisits);
    }

    /**
     * Generator for record IDs
     */
    RecordIDGenerator generator = new UUIDGenerator();
    public RecordIDGenerator getRecordIDGenerator() {
        return generator; 
    }
    public void setRecordIDGenerator(RecordIDGenerator generator) {
        this.generator = generator;
    }

    private transient List<String> cachedMetadata;

    public WARCWriterProcessor() {
    }

    @Override
    protected void setupPool(final AtomicInteger serialNo) {
        setPool(new WARCWriterPool(serialNo, this, getPoolMaxActive(), getMaxWaitForIdleMs()));
    }

    /**
     * Writes a CrawlURI and its associated data to store file.
     * 
     * Currently this method understands the following uri types: dns, http, and
     * https.
     * 
     * @param curi CrawlURI to process.
     * 
     */
    @Override
    protected ProcessResult innerProcessResult(CrawlURI puri) {
        CrawlURI curi = (CrawlURI)puri;
        String scheme = curi.getUURI().getScheme().toLowerCase();
        try {
            if (shouldWrite(curi)) {
                return write(scheme, curi);
            } else {
                copyForwardWriteTagIfDupe(curi);
            }
        } catch (IOException e) {
            curi.getNonFatalFailures().add(e);
            logger.log(Level.SEVERE, "Failed write of Records: " +
                curi.toString(), e);
        }
        return ProcessResult.PROCEED;
    }

    protected ProcessResult write(final String lowerCaseScheme, 
            final CrawlURI curi)
    throws IOException {
<<<<<<< HEAD
        long t0 = System.currentTimeMillis();
        WARCWriter writer = (WARCWriter) getPool().borrowFile();
      
        long t1 = System.currentTimeMillis();
=======
        WARCWriter writer = (WARCWriter) getPool().borrowFile();
      
>>>>>>> 189a557a
        long position = writer.getPosition();
        try {
            // See if we need to open a new file because we've exceeded maxBytes.
            // Call to checkFileSize will open new file if we're at maximum for
            // current file.
            writer.checkSize();
            if (writer.getPosition() != position) {
                // We just closed the file because it was larger than maxBytes.
                // Add to the totalBytesWritten the size of the first record
                // in the file, if any.
                setTotalBytesWritten(getTotalBytesWritten() +
                    (writer.getPosition() - position));
                position = writer.getPosition();
            }
                       
            // Reset writer temp stats so they reflect only this set of records.
            // They'll be added to totals below, in finally block, after records
            // have been written.
            writer.resetTmpStats();
            // Write a request, response, and metadata all in the one
            // 'transaction'.
            final URI baseid = getRecordID();
            final String timestamp =
                ArchiveUtils.getLog14Date(curi.getFetchBeginTime());
            if (lowerCaseScheme.startsWith("http")) {
                writeHttpRecords(curi, writer, baseid, timestamp); 
            } else if (lowerCaseScheme.equals("dns")) {
                writeDnsRecords(curi, writer, baseid, timestamp);
            } else if (lowerCaseScheme.equals("ftp")) {
                writeFtpRecords(writer, curi, baseid, timestamp);
            } else if (lowerCaseScheme.equals("whois")) {
                writeWhoisRecords(writer, curi, baseid, timestamp);
            } else {
                logger.warning("No handler for scheme " + lowerCaseScheme);
            }
        } catch (IOException e) {
            // Invalidate this file (It gets a '.invalid' suffix).
            getPool().invalidateFile(writer);
            // Set the writer to null otherwise the pool accounting
            // of how many active writers gets skewed if we subsequently
            // do a returnWriter call on this object in the finally block.
            writer = null;
            throw e;
        } finally {
            long t2 = System.currentTimeMillis();
            stat.update(t1 - t0, t2 - t1);
            if (writer != null) {
                if (WARCWriter.getStat(writer.getTmpStats(), WARCWriter.TOTALS, WARCWriter.NUM_RECORDS) > 0l) {
                     addStats(writer.getTmpStats());
                     urlsWritten.incrementAndGet();
                }
                if (logger.isLoggable(Level.FINE)) { 
                    logger.fine("wrote " 
                        + WARCWriter.getStat(writer.getTmpStats(), WARCWriter.TOTALS, WARCWriter.SIZE_ON_DISK) 
                        + " bytes to " + writer.getFile().getName() + " for " + curi);
                }
            	setTotalBytesWritten(getTotalBytesWritten() +
            	     (writer.getPosition() - position));
                getPool().returnFile(writer);

                String filename = writer.getFile().getName();
                if (filename.endsWith(ArchiveFileConstants.OCCUPIED_SUFFIX)) {
                    filename = filename.substring(0, filename.length() - ArchiveFileConstants.OCCUPIED_SUFFIX.length());
                }
                curi.addExtraInfo("warcFilename", filename);

                @SuppressWarnings("unchecked")
                Map<String,Object>[] history = (Map<String,Object>[])curi.getData().get(A_FETCH_HISTORY);
                if (history != null && history[0] != null) {
                    history[0].put(A_WRITE_TAG, filename);
                }
            }
        }
        return checkBytesWritten();
    }

    protected void addStats(Map<String, Map<String, Long>> substats) {
        for (String key: substats.keySet()) {
            // intentionally redundant here -- if statement avoids creating
            // unused empty map every time; putIfAbsent() ensures thread safety
            if (stats.get(key) == null) {
                stats.putIfAbsent(key, new ConcurrentHashMap<String, AtomicLong>());
            }
            
            for (String subkey: substats.get(key).keySet()) {
                AtomicLong oldValue = stats.get(key).get(subkey);
                if (oldValue == null) {
                    oldValue = stats.get(key).putIfAbsent(subkey, new AtomicLong(substats.get(key).get(subkey)));
                }
                if (oldValue != null) {
                    oldValue.addAndGet(substats.get(key).get(subkey));
                }
            }
        }
    }
   
    private void writeDnsRecords(final CrawlURI curi, WARCWriter w,
            final URI baseid, final String timestamp) throws IOException {
        ANVLRecord headers = null;
        String ip = (String)curi.getData().get(A_DNS_SERVER_IP_LABEL);
        if (ip != null && ip.length() > 0) {
            headers = new ANVLRecord(1);
            headers.addLabelValue(HEADER_KEY_IP, ip);
        }
        writeResponse(w, timestamp, curi.getContentType(), baseid,
            curi, headers);
    }

    private void writeWhoisRecords(WARCWriter w, CrawlURI curi, URI baseid,
            String timestamp) throws IOException {
        writeResponse(w, timestamp, curi.getContentType(), baseid, curi, null);
    }

    private void writeHttpRecords(final CrawlURI curi, WARCWriter w,
            final URI baseid, final String timestamp) throws IOException {
        // Add named fields for ip, checksum, and relate the metadata
        // and request to the resource field.
        // TODO: Use other than ANVL (or rename ANVL as NameValue or
        // use RFC822 (commons-httpclient?).
        ANVLRecord headers = new ANVLRecord(5);
        if (curi.getContentDigest() != null) {
            headers.addLabelValue(HEADER_KEY_PAYLOAD_DIGEST,
                    curi.getContentDigestSchemeString());
        }
        headers.addLabelValue(HEADER_KEY_IP, getHostAddress(curi));
        URI rid;
        
        if (IdenticalDigestDecideRule.hasIdenticalDigest(curi) && 
                getWriteRevisitForIdenticalDigests()) {
            rid = writeRevisitDigest(w, timestamp, HTTP_RESPONSE_MIMETYPE,
                    baseid, curi, headers);
        } else if (curi.getFetchStatus() == HttpStatus.SC_NOT_MODIFIED && 
                getWriteRevisitForNotModified()) {
            rid = writeRevisitNotModified(w, timestamp,
                    baseid, curi, headers);
        } else {
            // Check for truncated annotation
            String value = null;
            Collection<String> anno = curi.getAnnotations();
            if (anno.contains(TIMER_TRUNC)) {
                value = NAMED_FIELD_TRUNCATED_VALUE_TIME;
            } else if (anno.contains(LENGTH_TRUNC)) {
                value = NAMED_FIELD_TRUNCATED_VALUE_LENGTH;
            } else if (anno.contains(HEADER_TRUNC)) {
                value = NAMED_FIELD_TRUNCATED_VALUE_HEAD;
            }
            // TODO: Add annotation for TRUNCATED_VALUE_UNSPECIFIED
            if (value != null) {
                headers.addLabelValue(HEADER_KEY_TRUNCATED, value);
            }
            rid = writeResponse(w, timestamp, HTTP_RESPONSE_MIMETYPE,
            	baseid, curi, headers);
        }
        
        headers = new ANVLRecord(1);
        headers.addLabelValue(HEADER_KEY_CONCURRENT_TO,
            '<' + rid.toString() + '>');

        if (getWriteRequests()) {
            writeRequest(w, timestamp, HTTP_REQUEST_MIMETYPE,
                    baseid, curi, headers);
        }
        if (getWriteMetadata()) {
            writeMetadata(w, timestamp, baseid, curi, headers);
        }
    }

    private void writeFtpRecords(WARCWriter w, final CrawlURI curi, final URI baseid,
            final String timestamp) throws IOException {
        ANVLRecord headers = new ANVLRecord(3);
        headers.addLabelValue(HEADER_KEY_IP, getHostAddress(curi));
        String controlConversation = curi.getData().get(A_FTP_CONTROL_CONVERSATION).toString();
        URI rid = writeFtpControlConversation(w, timestamp, baseid, curi, headers, controlConversation);
        
        if (curi.getContentDigest() != null) {
            headers.addLabelValue(HEADER_KEY_PAYLOAD_DIGEST,
            curi.getContentDigestSchemeString());
        }
            
        if (curi.getRecorder() != null) {
            if (IdenticalDigestDecideRule.hasIdenticalDigest(curi) && 
                    getWriteRevisitForIdenticalDigests()) {
                rid = writeRevisitDigest(w, timestamp, null,
                        baseid, curi, headers, 0);
            } else {
                headers = new ANVLRecord(3);
                // Check for truncated annotation
                String value = null;
                Collection<String> anno = curi.getAnnotations();
                if (anno.contains(TIMER_TRUNC)) {
                    value = NAMED_FIELD_TRUNCATED_VALUE_TIME;
                } else if (anno.contains(LENGTH_TRUNC)) {
                    value = NAMED_FIELD_TRUNCATED_VALUE_LENGTH;
                } else if (anno.contains(HEADER_TRUNC)) {
                    value = NAMED_FIELD_TRUNCATED_VALUE_HEAD;
                }
                // TODO: Add annotation for TRUNCATED_VALUE_UNSPECIFIED
                if (value != null) {
                    headers.addLabelValue(HEADER_KEY_TRUNCATED, value);
                }
                
                if (curi.getContentDigest() != null) {
                    headers.addLabelValue(HEADER_KEY_PAYLOAD_DIGEST,
                            curi.getContentDigestSchemeString());
                }
                headers.addLabelValue(HEADER_KEY_CONCURRENT_TO, '<' + rid.toString() + '>');
                rid = writeResource(w, timestamp, curi.getContentType(), baseid, curi, headers);
            }
        }
        if (getWriteMetadata()) {
            headers = new ANVLRecord(1);
            headers.addLabelValue(HEADER_KEY_CONCURRENT_TO, '<' + rid.toString() + '>');
            writeMetadata(w, timestamp, baseid, curi, headers);
        }
    }

    protected URI writeFtpControlConversation(WARCWriter w, String timestamp,
            URI baseid, CrawlURI curi, ANVLRecord headers,
            String controlConversation) throws IOException {
        final URI uid = qualifyRecordID(baseid, TYPE, METADATA);
        byte[] b = controlConversation.getBytes("UTF-8");
        w.writeMetadataRecord(curi.toString(), timestamp,
                FTP_CONTROL_CONVERSATION_MIMETYPE, uid, headers,
                new ByteArrayInputStream(b), b.length);
        return uid;
    }

    protected URI writeRequest(final WARCWriter w,
            final String timestamp, final String mimetype,
            final URI baseid, final CrawlURI curi,
            final ANVLRecord namedFields) 
    throws IOException {
        final URI uid = qualifyRecordID(baseid, TYPE, REQUEST);
        ReplayInputStream 
            ris = curi.getRecorder().getRecordedOutput().getReplayInputStream();
        try {
            w.writeRequestRecord(curi.toString(), timestamp, mimetype, uid,
                namedFields, ris,
                curi.getRecorder().getRecordedOutput().getSize());
        } finally {
            IOUtils.closeQuietly(ris);
        }
        return uid;
    }
    
    protected URI writeResponse(final WARCWriter w,
            final String timestamp, final String mimetype,
            final URI baseid, final CrawlURI curi,
            final ANVLRecord namedFields) 
    throws IOException {
        ReplayInputStream ris =
            curi.getRecorder().getRecordedInput().getReplayInputStream();
        try {
            w.writeResponseRecord(curi.toString(), timestamp, mimetype, baseid,
                namedFields, ris,
                curi.getRecorder().getRecordedInput().getSize());
        } finally {
            IOUtils.closeQuietly(ris);
        }
        return baseid;
    }
    
    protected URI writeResource(final WARCWriter w,
            final String timestamp, final String mimetype,
            final URI baseid, final CrawlURI curi,
            final ANVLRecord namedFields) 
    throws IOException {
        ReplayInputStream ris = curi.getRecorder().getRecordedInput().getReplayInputStream();
        try {
            w.writeResourceRecord(curi.toString(), timestamp, mimetype, baseid,
                namedFields, ris,
                curi.getRecorder().getRecordedInput().getSize());
        } finally {
            IOUtils.closeQuietly(ris);
        }
        return baseid;
    }

    protected URI writeRevisitDigest(final WARCWriter w,
            final String timestamp, final String mimetype,
            final URI baseid, final CrawlURI curi,
            final ANVLRecord namedFields) 
    throws IOException {
        long revisedLength = curi.getRecorder().getRecordedInput().getContentBegin();
        revisedLength = revisedLength > 0 
            ? revisedLength 
            : curi.getRecorder().getRecordedInput().getSize();
        return writeRevisitDigest(w, timestamp, mimetype, baseid, curi,
                namedFields, revisedLength);
    }

    protected URI writeRevisitDigest(final WARCWriter w,
            final String timestamp, final String mimetype, final URI baseid,
            final CrawlURI curi, final ANVLRecord namedFields,
            long contentLength) throws IOException {
        namedFields.addLabelValue(
        		HEADER_KEY_PROFILE, PROFILE_REVISIT_IDENTICAL_DIGEST);
        namedFields.addLabelValue(
        		HEADER_KEY_TRUNCATED, NAMED_FIELD_TRUNCATED_VALUE_LENGTH);
        ReplayInputStream ris =
            curi.getRecorder().getRecordedInput().getReplayInputStream();
        try {
            w.writeRevisitRecord(curi.toString(), timestamp, mimetype, baseid,
                namedFields, ris, contentLength);
        } finally {
            IOUtils.closeQuietly(ris);
        }
        curi.getAnnotations().add("warcRevisit:digest");
        return baseid;
    }
    
    protected URI writeRevisitNotModified(final WARCWriter w,
            final String timestamp, 
            final URI baseid, final CrawlURI puri,
            final ANVLRecord namedFields) 
    throws IOException {
    	CrawlURI curi = (CrawlURI) puri;
        namedFields.addLabelValue(
        		HEADER_KEY_PROFILE, PROFILE_REVISIT_NOT_MODIFIED);
        // save just enough context to understand basis of not-modified
        if(curi.isHttpTransaction()) {
            HttpMethod method = curi.getHttpMethod();
            saveHeader(A_ETAG_HEADER,method,namedFields,HEADER_KEY_ETAG);
            saveHeader(A_LAST_MODIFIED_HEADER,method,namedFields,
            		HEADER_KEY_LAST_MODIFIED);
        }
        // truncate to zero-length (all necessary info is above)
        namedFields.addLabelValue(HEADER_KEY_TRUNCATED,
            NAMED_FIELD_TRUNCATED_VALUE_LENGTH);
        ReplayInputStream ris =
            curi.getRecorder().getRecordedInput().getReplayInputStream();
        try {
            w.writeRevisitRecord(curi.toString(), timestamp, null, baseid,
                namedFields, ris, 0);
        } finally {
            IOUtils.closeQuietly(ris);
        }
        curi.getAnnotations().add("warcRevisit:notModified");
        return baseid;
    }
    
    /**
     * Save a header from the given HTTP operation into the 
     * provider headers under a new name
     * 
     * @param origName header name to get if present
     * @param method http operation containing headers
     */
    protected void saveHeader(String origName, HttpMethod method, 
    		ANVLRecord headers, String newName) {
        Header header = method.getResponseHeader(origName);
        if(header!=null) {
            headers.addLabelValue(newName, header.getValue());
        }
    }

	protected URI writeMetadata(final WARCWriter w,
            final String timestamp,
            final URI baseid, final CrawlURI curi,
            final ANVLRecord namedFields) 
    throws IOException {
        final URI uid = qualifyRecordID(baseid, TYPE, METADATA);
        // Get some metadata from the curi.
        // TODO: Get all curi metadata.
        // TODO: Use other than ANVL (or rename ANVL as NameValue or use
        // RFC822 (commons-httpclient?).
        ANVLRecord r = new ANVLRecord();
        if (curi.isSeed()) {
            r.addLabel("seed");
        } else {
        	if (curi.forceFetch()) {
        		r.addLabel("force-fetch");
        	}
            if(StringUtils.isNotBlank(flattenVia(curi))) {
                r.addLabelValue("via", flattenVia(curi));
            }
            if(StringUtils.isNotBlank(curi.getPathFromSeed())) {
                r.addLabelValue("hopsFromSeed", curi.getPathFromSeed());
            }
            if (curi.containsDataKey(A_SOURCE_TAG)) {
                r.addLabelValue("sourceTag", 
                        (String)curi.getData().get(A_SOURCE_TAG));
            }
        }
        long duration = curi.getFetchCompletedTime() - curi.getFetchBeginTime();
        if (duration > -1) {
            r.addLabelValue("fetchTimeMs", Long.toString(duration));
        }
        
        if (curi.getData().containsKey(A_FTP_FETCH_STATUS)) {
            r.addLabelValue("ftpFetchStatus", curi.getData().get(A_FTP_FETCH_STATUS).toString());
        }
        
        // Add outlinks though they are effectively useless without anchor text.
        Collection<Link> links = curi.getOutLinks();
        if (links != null && links.size() > 0) {
            for (Link link: links) {
                r.addLabelValue("outlink", link.toString());
            }
        }
        
        // TODO: Other curi fields to write to metadata.
        // 
        // Credentials
        // 
        // fetch-began-time: 1154569278774
        // fetch-completed-time: 1154569281816
        //
        // Annotations.
        
        byte [] b = r.getUTF8Bytes();
        w.writeMetadataRecord(curi.toString(), timestamp, ANVLRecord.MIMETYPE,
            uid, namedFields, new ByteArrayInputStream(b), b.length);
        return uid;
    }
    
    protected URI getRecordID() throws IOException {
        return generator.getRecordID();
    }
    
    protected URI qualifyRecordID(final URI base, final String key,
            final String value)
    throws IOException {
        Map<String, String> qualifiers = new HashMap<String, String>(1);
        qualifiers.put(key, value);
        return generator.qualifyRecordID(base, qualifiers);
    }  

    public List<String> getMetadata() {
        if (cachedMetadata != null) {
            return cachedMetadata;
        }
        ANVLRecord record = new ANVLRecord(7);
        record.addLabelValue("software", "Heritrix/" +
                ArchiveUtils.VERSION + " http://crawler.archive.org");
        try {
            InetAddress host = InetAddress.getLocalHost();
            record.addLabelValue("ip", host.getHostAddress());
            record.addLabelValue("hostname", host.getCanonicalHostName());
        } catch (UnknownHostException e) {
            logger.log(Level.WARNING,"unable top obtain local crawl engine host",e);
        }
        
        // conforms to ISO 28500:2009 as of May 2009
        // as described at http://bibnum.bnf.fr/WARC/ 
        // latest draft as of November 2008
        record.addLabelValue("format","WARC File Format 1.0"); 
        record.addLabelValue("conformsTo","http://bibnum.bnf.fr/WARC/WARC_ISO_28500_version1_latestdraft.pdf");
        
        // Get other values from metadata provider

        CrawlMetadata provider = getMetadataProvider();

        addIfNotBlank(record,"operator", provider.getOperator());
        addIfNotBlank(record,"publisher", provider.getOrganization());
        addIfNotBlank(record,"audience", provider.getAudience());
        addIfNotBlank(record,"isPartOf", provider.getJobName());
        // TODO: make date match 'job creation date' as in Heritrix 1.x
        // until then, leave out (plenty of dates already in WARC 
        // records
//            String rawDate = provider.getBeginDate();
//            if(StringUtils.isNotBlank(rawDate)) {
//                Date date;
//                try {
//                    date = ArchiveUtils.parse14DigitDate(rawDate);
//                    addIfNotBlank(record,"created",ArchiveUtils.getLog14Date(date));
//                } catch (ParseException e) {
//                    logger.log(Level.WARNING,"obtaining warc created date",e);
//                }
//            }
        addIfNotBlank(record,"description", provider.getDescription());
        addIfNotBlank(record,"robots", provider.getRobotsPolicyName().toLowerCase());

        addIfNotBlank(record,"http-header-user-agent",
                provider.getUserAgent());
        addIfNotBlank(record,"http-header-from",
                provider.getOperatorFrom());

        // really ugly to return as List<String>, but changing would require 
        // larger refactoring
        return Collections.singletonList(record.toString());
    }
    
    protected void addIfNotBlank(ANVLRecord record, String label, String value) {
        if(StringUtils.isNotBlank(value)) {
            record.addLabelValue(label, value);
        }
    }

    @Override
    public String report() {
        logger.info("final stats: " + stats);
        
<<<<<<< HEAD
        StringBuilder buf = new StringBuilder(super.report());
=======
        StringBuilder buf = new StringBuilder();
>>>>>>> 189a557a
        buf.append("Processor: " + getClass().getName() + "\n");
        buf.append("  Function:          Writes WARCs\n");
        buf.append("  Total CrawlURIs:   " + urlsWritten + "\n");
        buf.append("  Revisit records:   " + WARCWriter.getStat(stats, WARCWriter.REVISIT, WARCWriter.NUM_RECORDS) + "\n");
        
        long bytes = WARCWriter.getStat(stats, WARCWriter.RESPONSE, WARCWriter.CONTENT_BYTES)
                + WARCWriter.getStat(stats, WARCWriter.RESOURCE, WARCWriter.CONTENT_BYTES);
        buf.append("  Crawled content bytes (including http headers): "
                + bytes + " (" + ArchiveUtils.formatBytesForDisplay(bytes) + ")\n");
        
        bytes = WARCWriter.getStat(stats, WARCWriter.TOTALS, WARCWriter.TOTAL_BYTES);
        buf.append("  Total uncompressed bytes (including all warc records): "
                + bytes + " (" + ArchiveUtils.formatBytesForDisplay(bytes) + ")\n");
        
        buf.append("  Total size on disk ("+ (getCompress() ? "compressed" : "uncompressed") + "): "
                + getTotalBytesWritten() + " (" + ArchiveUtils.formatBytesForDisplay(getTotalBytesWritten()) + ")\n");
        
        return buf.toString();
    }
    
}<|MERGE_RESOLUTION|>--- conflicted
+++ resolved
@@ -220,15 +220,11 @@
     protected ProcessResult write(final String lowerCaseScheme, 
             final CrawlURI curi)
     throws IOException {
-<<<<<<< HEAD
         long t0 = System.currentTimeMillis();
         WARCWriter writer = (WARCWriter) getPool().borrowFile();
       
         long t1 = System.currentTimeMillis();
-=======
-        WARCWriter writer = (WARCWriter) getPool().borrowFile();
-      
->>>>>>> 189a557a
+        
         long position = writer.getPosition();
         try {
             // See if we need to open a new file because we've exceeded maxBytes.
@@ -722,11 +718,7 @@
     public String report() {
         logger.info("final stats: " + stats);
         
-<<<<<<< HEAD
         StringBuilder buf = new StringBuilder(super.report());
-=======
-        StringBuilder buf = new StringBuilder();
->>>>>>> 189a557a
         buf.append("Processor: " + getClass().getName() + "\n");
         buf.append("  Function:          Writes WARCs\n");
         buf.append("  Total CrawlURIs:   " + urlsWritten + "\n");
