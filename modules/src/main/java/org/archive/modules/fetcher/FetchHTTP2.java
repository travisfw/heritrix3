--- conflicted
+++ resolved
@@ -32,61 +32,33 @@
 import java.security.MessageDigest;
 import java.util.Arrays;
 import java.util.HashSet;
-<<<<<<< HEAD
-import java.util.List;
-import java.util.Map;
-import java.util.Queue;
-=======
 import java.util.Iterator;
 import java.util.List;
 import java.util.Map;
->>>>>>> 22b327bd
 import java.util.Set;
 import java.util.logging.Level;
 import java.util.logging.Logger;
 
 import org.apache.commons.httpclient.URIException;
-<<<<<<< HEAD
-import org.apache.commons.httpclient.cookie.CookiePolicy;
-import org.apache.commons.lang.StringUtils;
-import org.apache.http.Header;
-=======
 import org.apache.commons.lang.StringUtils;
 import org.apache.http.Header;
 import org.apache.http.HttpHeaders;
->>>>>>> 22b327bd
 import org.apache.http.HttpHost;
 import org.apache.http.HttpResponse;
 import org.apache.http.HttpStatus;
 import org.apache.http.HttpVersion;
-<<<<<<< HEAD
-import org.apache.http.auth.AuthOption;
-import org.apache.http.auth.AuthScheme;
-import org.apache.http.auth.AuthScope;
-import org.apache.http.auth.MalformedChallengeException;
-import org.apache.http.auth.UsernamePasswordCredentials;
-=======
 import org.apache.http.auth.AuthScheme;
 import org.apache.http.auth.MalformedChallengeException;
->>>>>>> 22b327bd
 import org.apache.http.client.ClientProtocolException;
 import org.apache.http.client.methods.HttpGet;
 import org.apache.http.client.methods.HttpPost;
 import org.apache.http.client.methods.HttpRequestBase;
-<<<<<<< HEAD
-import org.apache.http.client.params.AuthPolicy;
-import org.apache.http.client.params.HttpClientParams;
-import org.apache.http.client.protocol.ClientContext;
-import org.apache.http.entity.ContentType;
-import org.apache.http.impl.auth.BasicScheme;
-=======
 import org.apache.http.client.params.CookiePolicy;
 import org.apache.http.client.params.HttpClientParams;
 import org.apache.http.client.utils.URIUtils;
 import org.apache.http.entity.ContentType;
 import org.apache.http.impl.auth.BasicScheme;
 import org.apache.http.impl.auth.DigestScheme;
->>>>>>> 22b327bd
 import org.apache.http.message.BasicHeader;
 import org.apache.http.params.HttpProtocolParams;
 import org.apache.http.protocol.BasicHttpContext;
@@ -273,7 +245,6 @@
     }
     
     protected AbstractCookieStore cookieStore;
-
     @Autowired(required=false)
     public void setCookieStore(AbstractCookieStore store) {
         this.cookieStore = store; 
@@ -406,53 +377,8 @@
             curi.setFetchType(FetchType.HTTP_GET);
         }
         
-        HttpHost targetHost;
-        try {
-            targetHost = new HttpHost(curi.getUURI().getHost(), curi.getUURI().getPort(), curi.getUURI().getScheme());
-        } catch (URIException e) {
-            throw new RuntimeException("can this happen here? " + e);
-        }
-
         configureRequest(curi, request);
 
-<<<<<<< HEAD
-        {
-            String realm = "basic-auth-realm";
-
-            String serverKey = getServerKey(curi);
-            CrawlServer server = serverCache.getServerFor(serverKey);
-            Set<Credential> storeRfc2617Credentials = getCredentialStore().subset(curi,
-                    HttpAuthenticationCredential.class, server.getName());
-            if (storeRfc2617Credentials == null
-                    || storeRfc2617Credentials.size() <= 0) {
-                logger.fine("No rfc2617 credentials for " + curi);
-            } else {
-                HttpAuthenticationCredential found = HttpAuthenticationCredential.getByRealm(
-                        storeRfc2617Credentials, realm, curi);
-                if (found == null) {
-                    logger.fine("No rfc2617 credentials for realm " + realm
-                            + " in " + curi);
-                } else {
-                    found.attach(curi);
-                    logger.fine("Found credential for realm " + realm
-                            + " in store for " + curi.toString());
-                }
-            }
-
-            if (curi.hasCredentials()) {
-                for (Credential credential: getCredentials(curi, HttpAuthenticationCredential.class)) {
-                    HttpAuthenticationCredential httpAuthCredential = (HttpAuthenticationCredential) credential;
-                    AuthScope authscope = new AuthScope(targetHost, httpAuthCredential.getRealm(), AuthPolicy.BASIC);
-                    UsernamePasswordCredentials credentials = new UsernamePasswordCredentials(httpAuthCredential.getLogin(), httpAuthCredential.getPassword());
-                    getHttpClient().getCredentialsProvider().setCredentials(authscope, credentials);
-                }
-            }
-        }
-        
-        HttpResponse response = null;
-        try {
-            response = getHttpClient().execute(targetHost, request, getHttpContext());
-=======
         HttpHost targetHost = URIUtils.extractHost(request.getURI());
         
         // Populate credentials. Set config so auth. is not automatic.
@@ -462,7 +388,6 @@
         HttpResponse response = null;
         try {
             response = getHttpClient().execute(targetHost, request, contextForAuth);
->>>>>>> 22b327bd
             addResponseContent(response, curi);
         } catch (ClientProtocolException e) {
             failedExecuteCleanup(request, curi, e);
@@ -483,7 +408,7 @@
                 // Force read-to-end, so that any socket hangs occur here,
                 // not in later modules.
                 
-                // XXX does it matter that we're circumventing the library here? EntityUtils.consume(response.getEntity())
+                // XXX does it matter that we're circumventing the library here? response.getEntity().getContent()
                 rec.getRecordedInput().readFullyOrUntil(softMax); 
             }
         } catch (RecorderTimeoutException ex) {
@@ -518,11 +443,7 @@
             curi.setContentDigest(algorithm, 
                 rec.getRecordedInput().getDigestValue());
         }
-<<<<<<< HEAD
-        
-=======
-
->>>>>>> 22b327bd
+
         if (logger.isLoggable(Level.FINE)) {
             logger.fine(((curi.getFetchType() == HTTP_POST) ? "POST" : "GET")
                     + " " + curi.getUURI().toString() + " "
@@ -531,27 +452,6 @@
                     + curi.getContentType());
         }
 
-<<<<<<< HEAD
-        boolean addedCredentials = false; // XXX
-        if (isSuccess(curi) && addedCredentials) {
-//            // Promote the credentials from the CrawlURI to the CrawlServer
-//            // so they are available for all subsequent CrawlURIs on this
-//            // server.
-//            promoteCredentials(curi);
-//            if (logger.isLoggable(Level.FINE)) {
-//                // Print out the cookie. Might help with the debugging.
-//                Header setCookie = method.getResponseHeader("set-cookie");
-//                if (setCookie != null) {
-//                    logger.fine(setCookie.toString().trim());
-//                }
-//            }
-        } else if (response.getStatusLine().getStatusCode() == HttpStatus.SC_UNAUTHORIZED) {
-            // 401 is not 'success'.
-            handle401(curi, targetHost, response);
-        }
-
-    }
-=======
         if (isSuccess(curi) && addedCredentials) {
             // Promote the credentials from the CrawlURI to the CrawlServer
             // so they are available for all subsequent CrawlURIs on this
@@ -678,53 +578,18 @@
         }
     }
 
->>>>>>> 22b327bd
     /**
      * Server is looking for basic/digest auth credentials (RFC2617). If we have
      * any, put them into the CrawlURI and have it come around again.
      * Presence of the credential serves as flag to frontier to requeue
      * promptly. If we already tried this domain and still got a 401, then our
      * credentials are bad. Remove them and let this curi die.
-<<<<<<< HEAD
-     * 
-     * @param method
-     *            Method that got a 401.
-     * @param curi
-     *            CrawlURI that got a 401.
-     * @param targetHost 
-     * @param response 
-     * @throws URIException 
-     */
-    protected void handle401(final CrawlURI curi, HttpHost targetHost, HttpResponse response) {
-        AuthScheme authscheme = null;
-        try {
-            Map<String, Header> challenges = getHttpClient().getTargetAuthenticationStrategy().getChallenges(targetHost, response, getHttpContext());
-            logger.info("challenges: " + challenges);
-            
-            logger.info("getHttpClient().getAuthSchemes(): " + getHttpClient().getAuthSchemes());
-            getHttpContext().setAttribute(ClientContext.AUTHSCHEME_REGISTRY, getHttpClient().getAuthSchemes());
-            Queue<AuthOption> authOptions = getHttpClient().getTargetAuthenticationStrategy().select(challenges, targetHost, response, getHttpContext());
-            logger.info("authOptions: " + authOptions);
-            if (authOptions.size() == 1) {
-                authscheme  = authOptions.peek().getAuthScheme();
-                Header challenge = challenges.get(authscheme.getSchemeName());
-                authscheme.processChallenge(challenge);
-            } else {
-                return;
-            }
-        } catch (MalformedChallengeException e) {
-            logger.warning(e.toString());
-            return;
-        }
-        
-=======
      * @param response 401 http response 
      * @param curi
      *            CrawlURI that got a 401.
      */
     protected void handle401(HttpResponse response, final CrawlURI curi) {
         AuthScheme authscheme = getAuthScheme(response, curi);
->>>>>>> 22b327bd
         if (authscheme == null) {
             return;
         }
@@ -774,17 +639,6 @@
         }
     }
 
-<<<<<<< HEAD
-    protected BasicHttpContext localContext;
-    protected BasicHttpContext getHttpContext() {
-        if (localContext == null) {
-            localContext = new BasicHttpContext();
-        }
-        
-        return localContext;
-    }
-    
-=======
     /**
      * @param response 
      * @param method
@@ -852,7 +706,6 @@
         return result;
     }
 
->>>>>>> 22b327bd
     /**
      * @param curi
      *            CrawlURI that got a 401.
@@ -860,11 +713,7 @@
      *            Class of credential to get from curi.
      * @return Set of credentials attached to this curi.
      */
-<<<<<<< HEAD
-    private Set<Credential> getCredentials(CrawlURI curi, Class<?> type) {
-=======
     protected Set<Credential> getCredentials(CrawlURI curi, Class<?> type) {
->>>>>>> 22b327bd
         Set<Credential> result = null;
 
         if (curi.hasCredentials()) {
@@ -977,14 +826,14 @@
      * @param curi CrawlURI
      * @param rec HttpRecorder
      */
+    @SuppressWarnings("unchecked")
     protected void setSizes(CrawlURI curi, Recorder rec) {
         // set reporting size
         curi.setContentSize(rec.getRecordedInput().getSize());
         // special handling for 304-not modified
         if (curi.getFetchStatus() == HttpStatus.SC_NOT_MODIFIED
                 && curi.containsDataKey(A_FETCH_HISTORY)) {
-            @SuppressWarnings("unchecked")
-            Map<String, Object>[] history = (Map<String,Object>[])curi.getData().get(A_FETCH_HISTORY);
+            Map history[] = (Map[])curi.getData().get(A_FETCH_HISTORY);
             if (history[0] != null
                     && history[0]
                             .containsKey(A_REFERENCE_LENGTH)) {
@@ -1013,7 +862,7 @@
         curi.setContentType(ct == null ? null : ct.getValue());
         
         for (Header h: response.getAllHeaders()) {
-            curi.putHttpResponseHeader(h.getName(), h.getValue());
+            curi.putHttpHeader(h.getName(), h.getValue());
         }
     }
 
@@ -1088,19 +937,11 @@
         // cleanupHttp(); // XXX happens at finish; move to teardown?
     }
 
-<<<<<<< HEAD
-    private static String getServerKey(CrawlURI curi) {
-        try {
-            return CrawlServer.getServerKey(curi.getUURI());
-        } catch (URIException e) {
-            logger.severe(e.getMessage() + ": " + curi);
-=======
     protected static String getServerKey(CrawlURI uri) {
         try {
             return CrawlServer.getServerKey(uri.getUURI());
         } catch (URIException e) {
             logger.severe(e.getMessage() + ": " + uri);
->>>>>>> 22b327bd
             e.printStackTrace();
             return null;
         }
