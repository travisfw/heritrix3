/*
 *  This file is part of the Heritrix web crawler (crawler.archive.org).
 *
 *  Licensed to the Internet Archive (IA) by one or more individual 
 *  contributors. 
 *
 *  The IA licenses this file to You under the Apache License, Version 2.0
 *  (the "License"); you may not use this file except in compliance with
 *  the License.  You may obtain a copy of the License at
 *
 *      http://www.apache.org/licenses/LICENSE-2.0
 *
 *  Unless required by applicable law or agreed to in writing, software
 *  distributed under the License is distributed on an "AS IS" BASIS,
 *  WITHOUT WARRANTIES OR CONDITIONS OF ANY KIND, either express or implied.
 *  See the License for the specific language governing permissions and
 *  limitations under the License.
 */

package org.archive.modules.fetcher;

import java.io.IOException;
import java.util.Map;
import java.util.SortedMap;

import org.apache.commons.httpclient.Cookie;
import org.archive.bdb.BdbModule;
import org.archive.checkpointing.Checkpoint;
import org.archive.checkpointing.Checkpointable;
import org.springframework.beans.factory.annotation.Autowired;

import com.sleepycat.bind.serial.SerialBinding;
import com.sleepycat.bind.serial.StoredClassCatalog;
import com.sleepycat.bind.tuple.StringBinding;
import com.sleepycat.collections.StoredSortedMap;
import com.sleepycat.je.Database;
import com.sleepycat.je.DatabaseException;

/**
 * CookieStorage using BDB, so that cookies accumulated in large crawls
 * do not outgrow RAM. 
 * 
 * @author pjack
 */
public class BdbCookieStorage extends AbstractCookieStorage implements Checkpointable {
    private static final long serialVersionUID = 1L;
    
    protected BdbModule bdb;
    @Autowired
    public void setBdbModule(BdbModule bdb) {
        this.bdb = bdb;
    }
    
    /** are we a checkpoint recovery? (in which case, reuse stored cookie data?) */
    boolean isCheckpointRecovery = false; 
    
    public static String COOKIEDB_NAME = "http_cookies";
 
    private transient Database cookieDb;
    private transient StoredSortedMap<String,Cookie> cookies;

    public BdbCookieStorage() {
    }

    protected SortedMap<String,Cookie> prepareMap() {
        try {
            StoredClassCatalog classCatalog = bdb.getClassCatalog();
            BdbModule.BdbConfig dbConfig = new BdbModule.BdbConfig();
            dbConfig.setTransactional(false);
            dbConfig.setAllowCreate(true);
            cookieDb = bdb.openDatabase(COOKIEDB_NAME, dbConfig, isCheckpointRecovery);
            cookies = 
                new StoredSortedMap<String,Cookie>(
                    cookieDb,
                    new StringBinding(), 
                    new SerialBinding<Cookie>(classCatalog,Cookie.class), 
                    true);
<<<<<<< HEAD
            SortedMap<String,Cookie> result = cookies;
            return result;
=======
            return cookies;
>>>>>>> 189a557a
        } catch (DatabaseException e) {
            throw new RuntimeException(e);
        }
    }

    public SortedMap<String, Cookie> getCookiesMap() {
//        assert cookies != null : "cookie map not set up";
        return cookies;
    }

    protected void innerSaveCookiesMap(Map<String, Cookie> map) {
    }

    

    @Override
    public void startCheckpoint(Checkpoint checkpointInProgress) {
        // do nothing; handled by map checkpoint via BdbModule
    }
    @Override
    public void doCheckpoint(Checkpoint checkpointInProgress)
            throws IOException {
        // do nothing; handled by map checkpoint via BdbModule
    }
    @Override
    public void finishCheckpoint(Checkpoint checkpointInProgress) {
        // do nothing; handled by map checkpoint via BdbModule
    }

    @Override
    public void setRecoveryCheckpoint(Checkpoint recoveryCheckpoint) {
        // just remember that we are doing checkpoint-recovery;
        // actual state recovery happens via BdbModule
        isCheckpointRecovery = true; 
    }

}<|MERGE_RESOLUTION|>--- conflicted
+++ resolved
@@ -75,12 +75,7 @@
                     new StringBinding(), 
                     new SerialBinding<Cookie>(classCatalog,Cookie.class), 
                     true);
-<<<<<<< HEAD
-            SortedMap<String,Cookie> result = cookies;
-            return result;
-=======
             return cookies;
->>>>>>> 189a557a
         } catch (DatabaseException e) {
             throw new RuntimeException(e);
         }
