/*
 *  This file is part of the Heritrix web crawler (crawler.archive.org).
 *
 *  Licensed to the Internet Archive (IA) by one or more individual 
 *  contributors. 
 *
 *  The IA licenses this file to You under the Apache License, Version 2.0
 *  (the "License"); you may not use this file except in compliance with
 *  the License.  You may obtain a copy of the License at
 *
 *      http://www.apache.org/licenses/LICENSE-2.0
 *
 *  Unless required by applicable law or agreed to in writing, software
 *  distributed under the License is distributed on an "AS IS" BASIS,
 *  WITHOUT WARRANTIES OR CONDITIONS OF ANY KIND, either express or implied.
 *  See the License for the specific language governing permissions and
 *  limitations under the License.
 */

package org.archive.modules.fetcher;

import static org.archive.modules.CrawlURI.FetchType.HTTP_POST;
import static org.archive.modules.fetcher.FetchErrors.HEADER_TRUNC;
import static org.archive.modules.fetcher.FetchErrors.LENGTH_TRUNC;
import static org.archive.modules.fetcher.FetchErrors.TIMER_TRUNC;
import static org.archive.modules.fetcher.FetchStatusCodes.S_CONNECT_FAILED;
import static org.archive.modules.fetcher.FetchStatusCodes.S_CONNECT_LOST;
import static org.archive.modules.fetcher.FetchStatusCodes.S_DOMAIN_PREREQUISITE_FAILURE;
import static org.archive.modules.recrawl.RecrawlAttributeConstants.A_ETAG_HEADER;
import static org.archive.modules.recrawl.RecrawlAttributeConstants.A_FETCH_HISTORY;
import static org.archive.modules.recrawl.RecrawlAttributeConstants.A_LAST_MODIFIED_HEADER;
import static org.archive.modules.recrawl.RecrawlAttributeConstants.A_REFERENCE_LENGTH;
import static org.archive.modules.recrawl.RecrawlAttributeConstants.A_STATUS;

import java.io.IOException;
import java.io.ObjectInputStream;
import java.io.ObjectOutputStream;
import java.net.InetAddress;
import java.net.UnknownHostException;
import java.nio.charset.Charset;
import java.security.KeyManagementException;
import java.security.KeyStoreException;
import java.security.MessageDigest;
import java.security.NoSuchAlgorithmException;
import java.util.Arrays;
import java.util.HashSet;
import java.util.Iterator;
import java.util.List;
import java.util.Map;
import java.util.Set;
import java.util.logging.Level;
import java.util.logging.Logger;

import javax.net.ssl.SSLContext;
import javax.net.ssl.SSLSocketFactory;
import javax.net.ssl.TrustManager;

import org.apache.commons.httpclient.Cookie;
import org.apache.commons.httpclient.Credentials;
import org.apache.commons.httpclient.Header;
import org.apache.commons.httpclient.HostConfiguration;
import org.apache.commons.httpclient.HttpClient;
import org.apache.commons.httpclient.HttpConnection;
import org.apache.commons.httpclient.HttpConnectionManager;
import org.apache.commons.httpclient.HttpException;
import org.apache.commons.httpclient.HttpMethod;
import org.apache.commons.httpclient.HttpMethodBase;
import org.apache.commons.httpclient.HttpState;
import org.apache.commons.httpclient.HttpStatus;
import org.apache.commons.httpclient.HttpVersion;
import org.apache.commons.httpclient.NTCredentials;
import org.apache.commons.httpclient.URIException;
import org.apache.commons.httpclient.auth.AuthChallengeParser;
import org.apache.commons.httpclient.auth.AuthScheme;
import org.apache.commons.httpclient.auth.AuthScope;
import org.apache.commons.httpclient.auth.BasicScheme;
import org.apache.commons.httpclient.auth.DigestScheme;
import org.apache.commons.httpclient.auth.MalformedChallengeException;
import org.apache.commons.httpclient.cookie.CookiePolicy;
import org.apache.commons.httpclient.params.HttpClientParams;
import org.apache.commons.httpclient.params.HttpConnectionManagerParams;
import org.apache.commons.httpclient.params.HttpMethodParams;
import org.apache.commons.httpclient.protocol.Protocol;
import org.apache.commons.httpclient.protocol.ProtocolSocketFactory;
import org.apache.commons.lang.StringUtils;
import org.archive.httpclient.ConfigurableX509TrustManager;
import org.archive.httpclient.ConfigurableX509TrustManager.TrustLevel;
import org.archive.httpclient.HttpRecorderGetMethod;
import org.archive.httpclient.HttpRecorderMethod;
import org.archive.httpclient.HttpRecorderPostMethod;
import org.archive.httpclient.SingleHttpConnectionManager;
import org.archive.io.RecorderLengthExceededException;
import org.archive.io.RecorderTimeoutException;
import org.archive.io.RecorderTooMuchHeaderException;
import org.archive.modules.CrawlURI;
import org.archive.modules.CrawlURI.FetchType;
import org.archive.modules.ProcessResult;
import org.archive.modules.credential.CommonsHttpCredentialUtil;
import org.archive.modules.credential.Credential;
import org.archive.modules.credential.CredentialStore;
import org.archive.modules.credential.HttpAuthenticationCredential;
import org.archive.modules.deciderules.AcceptDecideRule;
import org.archive.modules.deciderules.DecideResult;
import org.archive.modules.deciderules.DecideRule;
import org.archive.modules.extractor.LinkContext;
import org.archive.modules.net.CrawlHost;
import org.archive.modules.net.CrawlServer;
import org.archive.modules.net.ServerCache;
import org.archive.util.Recorder;
import org.springframework.beans.factory.annotation.Autowired;
import org.springframework.context.Lifecycle;

/**
 * HTTP fetcher that uses <a
 * href="http://jakarta.apache.org/commons/httpclient/">Apache Jakarta Commons
 * HttpClient</a> library.
 * 
 * @contributor gojomo
 * @contributor Igor Ranitovic
 * @contributor stack
 * @contributor others
 * @version $Id$
 */
public class FetchHTTP extends AbstractFetchHTTP implements Lifecycle {
    @SuppressWarnings("unused")
    private static final long serialVersionUID = 1L;
    private static Logger logger = Logger.getLogger(FetchHTTP.class.getName());

    /**
     * Proxy host IP (set only if needed).
     */
    {
        setHttpProxyHost("");
    }
    public String getHttpProxyHost() {
        return (String) kp.get("httpProxyHost");
    }
    public void setHttpProxyHost(String host) {
        kp.put("httpProxyHost",host);
    }

    /**
     * Proxy port (set only if needed).
     */
    {
        setHttpProxyPort(0);
    }
    public int getHttpProxyPort() {
        return (Integer) kp.get("httpProxyPort");
    }
    public void setHttpProxyPort(int port) {
        kp.put("httpProxyPort",port);
    }

    /**
     * Proxy user (set only if needed).
     */
    {
        setHttpProxyUser("");
    }
    public String getHttpProxyUser() {
        return (String) kp.get("httpProxyUser");
    }
    public void setHttpProxyUser(String user) {
        kp.put("httpProxyUser",user);
    }

    /**
     * Proxy password (set only if needed).
     */
    {
        setHttpProxyPassword("");
    }
    public String getHttpProxyPassword() {
        return (String) kp.get("httpProxyPassword");
    }
    public void setHttpProxyPassword(String password) {
        kp.put("httpProxyPassword",password);
    }

    /**
     * If the fetch is not completed in this number of seconds, give up (and
     * retry later).
     */
    {
        setTimeoutSeconds(20*60); // 20 minutes
    }
    public int getTimeoutSeconds() {
        return (Integer) kp.get("timeoutSeconds");
    }
    public void setTimeoutSeconds(int timeout) {
        kp.put("timeoutSeconds",timeout);
    }

    /**
     * If the socket is unresponsive for this number of milliseconds, give up.
     * Set to zero for no timeout (Not. recommended. Could hang a thread on an
     * unresponsive server). This timeout is used timing out socket opens and
     * for timing out each socket read. Make sure this value is &lt;
     * {@link #TIMEOUT_SECONDS} for optimal configuration: ensures at least one
     * retry read.
     */
    {
        setSoTimeoutMs(20*1000); // 20 seconds
    }
    public int getSoTimeoutMs() {
        return (Integer) kp.get("soTimeoutMs");
    }
    public void setSoTimeoutMs(int timeout) {
        kp.put("soTimeoutMs",timeout);
    }

    /**
     * Maximum length in bytes to fetch. Fetch is truncated at this length. A
     * value of 0 means no limit.
     */
    {
        setMaxLengthBytes(0L); // no limit
    }
    public long getMaxLengthBytes() {
        return (Long) kp.get("maxLengthBytes");
    }
    public void setMaxLengthBytes(long timeout) {
        kp.put("maxLengthBytes",timeout);
    }

    /**
     * Accept Headers to include in each request. Each must be the complete
     * header, e.g., 'Accept-Language: en'. (Thus, this can also be used to
     * other headers not beginning 'Accept-' as well.) By default heritrix sends
     * an Accept header similar to what a typical browser would send (the value
     * comes from Firefox 4.0).
     */
    {
        setAcceptHeaders(Arrays.asList("Accept: text/html,application/xhtml+xml,application/xml;q=0.9,*/*;q=0.8"));
    }
    @SuppressWarnings("unchecked")
    public List<String> getAcceptHeaders() {
        return (List<String>) kp.get("acceptHeaders");
    }
    public void setAcceptHeaders(List<String> headers) {
        kp.put("acceptHeaders",headers);
    }
    
    /**
     * The character encoding to use for files that do not have one specified in
     * the HTTP response headers. Default: ISO-8859-1.
     */
    {
        setDefaultEncoding("ISO-8859-1");
    }
    public String getDefaultEncoding() {
        return getDefaultCharset().name();
    }
    public void setDefaultEncoding(String encoding) {
        kp.put("defaultEncoding",Charset.forName(encoding));
    }
    public Charset getDefaultCharset() {
        return (Charset)kp.get("defaultEncoding");
    }

    /**
     * Whether or not to perform an on-the-fly digest hash of retrieved
     * content-bodies.
     */
    {
        setDigestContent(true);
    }
    public boolean getDigestContent() {
        return (Boolean) kp.get("digestContent");
    }
    public void setDigestContent(boolean digest) {
        kp.put("digestContent",digest);
    }
 
    /**
     * Which algorithm (for example MD5 or SHA-1) to use to perform an
     * on-the-fly digest hash of retrieved content-bodies.
     */
    protected String digestAlgorithm = "sha1"; 
    public String getDigestAlgorithm() {
        return digestAlgorithm;
    }
    public void setDigestAlgorithm(String digestAlgorithm) {
        this.digestAlgorithm = digestAlgorithm;
    }

    /**
     * The maximum KB/sec to use when fetching data from a server. The default
     * of 0 means no maximum.
     */
    {
        setMaxFetchKBSec(0); // no limit
    }
    public int getMaxFetchKBSec() {
        return (Integer) kp.get("maxFetchKBSec");
    }
    public void setMaxFetchKBSec(int rate) {
        kp.put("maxFetchKBSec",rate);
    }

    public UserAgentProvider getUserAgentProvider() {
        return (UserAgentProvider) kp.get("userAgentProvider");
    }
    @Autowired
    public void setUserAgentProvider(UserAgentProvider provider) {
        kp.put("userAgentProvider",provider);
    }

    /**
     * SSL certificate trust level. Range is from the default 'open' (trust all
     * certs including expired, selfsigned, and those for which we do not have a
     * CA) through 'loose' (trust all valid certificates including selfsigned),
     * 'normal' (all valid certificates not including selfsigned) to 'strict'
     * (Cert is valid and DN must match servername).
     */
    {
        setSslTrustLevel(TrustLevel.OPEN);
    }
    public TrustLevel getSslTrustLevel() {
        return (TrustLevel) kp.get("trustLevel");
    }
    public void setSslTrustLevel(TrustLevel trustLevel) {
        kp.put("sslTrustLevel",trustLevel);
    }

    private transient HttpClient http = null;

    /**
     * How many 'instant retries' of HttpRecoverableExceptions have occurred
     * 
     * Would like it to be 'long', but longs aren't atomic
     */
    private int recoveryRetries = 0;


    /**
     * DecideRules applied after receipt of HTTP response headers but before we
     * start to download the body. If any filter returns FALSE, the fetch is
     * aborted. Prerequisites such as robots.txt by-pass filtering (i.e. they
     * cannot be midfetch aborted.
     */
    {
        setShouldFetchBodyRule(new AcceptDecideRule());
    }
    public DecideRule getShouldFetchBodyRule() {
        return (DecideRule) kp.get("shouldFetchBodyRule");
    }
    public void setShouldFetchBodyRule(DecideRule rule) {
        kp.put("shouldFetchBodyRule", rule);
    }

    // see [ 1379040 ] regex for midfetch filter not being stored in crawl order
    // http://sourceforge.net/support/tracker.php?aid=1379040
    // this.midfetchfilters.setExpertSetting(true);

    /**
     * What to log if midfetch abort.
     */
    private static final String MIDFETCH_ABORT_LOG = "midFetchAbort";

    /**
     * Use HTTP/1.1. Note: even when offering an HTTP/1.1 request, 
     * Heritrix may not properly handle persistent/keep-alive connections, 
     * so the sendConnectionClose parameter should remain 'true'. 
     */
    {
        setUseHTTP11(false);
    }
    public boolean getUseHTTP11() {
        return (Boolean) kp.get("useHTTP11");
    }
    public void setUseHTTP11(boolean useHTTP11) {
        kp.put("useHTTP11",useHTTP11);
    }
    
    /**
     * Set headers to accept compressed responses. 
     */
    {
        setAcceptCompression(false);
    }
    public boolean getAcceptCompression() {
        return (Boolean) kp.get("acceptCompression");
    }
    public void setAcceptCompression(boolean acceptCompression) {
        kp.put("acceptCompression",acceptCompression);
    }
    
    /**
     * Send 'Connection: close' header with every request.
     */
    {
        setSendConnectionClose(true);
    }
    public boolean getSendConnectionClose() {
        return (Boolean) kp.get("sendConnectionClose");
    }
    public void setSendConnectionClose(boolean sendClose) {
        kp.put("sendConnectionClose",sendClose);
    }

    private static final Header HEADER_SEND_CONNECTION_CLOSE = new Header(
            "Connection", "close");

    /**
     * Send 'Referer' header with every request.
     * <p>
     * The 'Referer' header contans the location the crawler came from, the page
     * the current URI was discovered in. The 'Referer' usually is logged on the
     * remote server and can be of assistance to webmasters trying to figure how
     * a crawler got to a particular area on a site.
     */
    {
        setSendReferer(true);
    }
    public boolean getSendReferer() {
        return (Boolean) kp.get("sendReferer");
    }
    public void setSendReferer(boolean sendClose) {
        kp.put("sendReferer",sendClose);
    }

    /**
     * Send 'Range' header when a limit ({@link #MAX_LENGTH_BYTES}) on
     * document size.
     * <p>
     * Be polite to the HTTP servers and send the 'Range' header, stating that
     * you are only interested in the first n bytes. Only pertinent if
     * {@link #MAX_LENGTH_BYTES} &gt; 0. Sending the 'Range' header results in a
     * '206 Partial Content' status response, which is better than just cutting
     * the response mid-download. On rare occasion, sending 'Range' will
     * generate '416 Request Range Not Satisfiable' response.
     */
    {
        setSendRange(false);
    }
    public boolean getSendRange() {
        return (Boolean) kp.get("sendRange");
    }
    public void setSendRange(boolean sendRange) {
        kp.put("sendRange",sendRange);
    }
    
    /**
     * Send 'If-Modified-Since' header, if previous 'Last-Modified' fetch
     * history information is available in URI history.
     */
    {
        setSendIfModifiedSince(true);
    }
    public boolean getSendIfModifiedSince() {
        return (Boolean) kp.get("sendIfModifiedSince");
    }
    public void setSendIfModifiedSince(boolean sendIfModifiedSince) {
        kp.put("sendIfModifiedSince",sendIfModifiedSince);
    }

    /**
     * Send 'If-None-Match' header, if previous 'Etag' fetch history information
     * is available in URI history.
     */
    {
        setSendIfNoneMatch(true);
    }
    public boolean getSendIfNoneMatch() {
        return (Boolean) kp.get("sendIfNoneMatch");
    }
    public void setSendIfNoneMatch(boolean sendIfNoneMatch) {
        kp.put("sendIfNoneMatch",sendIfNoneMatch);
    }
    
    public static final String REFERER = "Referer";

    public static final String RANGE = "Range";

    public static final String RANGE_PREFIX = "bytes=0-";

    public static final String HTTP_SCHEME = "http";

    public static final String HTTPS_SCHEME = "https";

    
    protected CookieStorage cookieStorage = new BdbCookieStorage();
    @Autowired(required=false)
    public void setCookieStorage(CookieStorage storage) {
        this.cookieStorage = storage; 
    }
    public CookieStorage getCookieStorage() {
        return this.cookieStorage;
    }

    /**
     * Disable cookie handling.
     */
    {
        setIgnoreCookies(false);
    }
    public boolean getIgnoreCookies() {
        return (Boolean) kp.get("ignoreCookies");
    }
    public void setIgnoreCookies(boolean ignoreCookies) {
        kp.put("ignoreCookies",ignoreCookies);
    }

    /**
     * Local IP address or hostname to use when making connections (binding
     * sockets). When not specified, uses default local address(es).
     */
    protected String httpBindAddress = "";
    public String getHttpBindAddress(){
        return this.httpBindAddress;
    }
    public void setHttpBindAddress(String address) {
        this.httpBindAddress = address;
    }
    public static final String HTTP_BIND_ADDRESS = "httpBindAddress";

    /**
     * Used to store credentials.
     */
    {
        // initialize with empty store so declaration not required
        setCredentialStore(new CredentialStore());
    }
    public CredentialStore getCredentialStore() {
        return (CredentialStore) kp.get("credentialStore");
    }
    @Autowired(required=false)
    public void setCredentialStore(CredentialStore credentials) {
        kp.put("credentialStore",credentials);
    }
    
    /**
     * Used to do DNS lookups.
     */
    protected ServerCache serverCache;
    public ServerCache getServerCache() {
        return this.serverCache;
    }
    @Autowired
    public void setServerCache(ServerCache serverCache) {
        this.serverCache = serverCache;
    }

    static {
        Protocol.registerProtocol("http", new Protocol("http",
                new HeritrixProtocolSocketFactory(), 80));
        try {
            ProtocolSocketFactory psf = new HeritrixSSLProtocolSocketFactory();
            Protocol p = new Protocol("https", psf, 443); 
            Protocol.registerProtocol("https", p);
        } catch (KeyManagementException e) {
            e.printStackTrace();
        } catch (KeyStoreException e) {
            e.printStackTrace();
        } catch (NoSuchAlgorithmException e) {
            e.printStackTrace();
        }
    }
     

    // static final String SERVER_CACHE_KEY = "heritrix.server.cache";
    static final String SSL_FACTORY_KEY = "heritrix.ssl.factory";

    /***************************************************************************
     * Socket factory that has the configurable trust manager installed.
     */
    private transient SSLSocketFactory sslfactory = null;

    /**
     * Constructor.
     */
    public FetchHTTP() {
    }

    protected void innerProcess(final CrawlURI curi)
            throws InterruptedException {
        // Note begin time
        curi.setFetchBeginTime(System.currentTimeMillis());

        // Get a reference to the HttpRecorder that is set into this ToeThread.
        Recorder rec = curi.getRecorder();

        // Shall we get a digest on the content downloaded?
        boolean digestContent = getDigestContent();
        String algorithm = null;
        if (digestContent) {
            algorithm = getDigestAlgorithm();
            rec.getRecordedInput().setDigest(algorithm);
        } else {
            // clear
            rec.getRecordedInput().setDigest((MessageDigest)null);
        }

        // Below we do two inner classes that add check of midfetch
        // filters just as we're about to receive the response body.
        String curiString = curi.getUURI().toString();
        HttpMethodBase method = null;
        if (curi.getFetchType() == HTTP_POST) {
            method = new HttpRecorderPostMethod(curiString, rec) {
                protected void readResponseBody(HttpState state,
                        HttpConnection conn) throws IOException, HttpException {
                    addResponseContent(this, curi);
                    if (checkMidfetchAbort(curi, this.httpRecorderMethod, conn)) {
                        doAbort(curi, this, MIDFETCH_ABORT_LOG);
                    } else {
                        super.readResponseBody(state, conn);
                    }
                }
            };
            curi.setFetchType(FetchType.HTTP_POST);
        } else {
            method = new HttpRecorderGetMethod(curiString, rec) {
                protected void readResponseBody(HttpState state,
                        HttpConnection conn) throws IOException, HttpException {
                    addResponseContent(this, curi);
                    if (checkMidfetchAbort(curi, this.httpRecorderMethod, conn)) {
                        doAbort(curi, this, MIDFETCH_ABORT_LOG);
                    } else {
                        super.readResponseBody(state, conn);
                    }
                }
            };
            curi.setFetchType(FetchType.HTTP_GET);
        }
        

        HostConfiguration customConfigOrNull = configureMethod(curi, method);

        // Populate credentials. Set config so auth. is not automatic.
        boolean addedCredentials = populateCredentials(curi, method);
        if (http.getState().getProxyCredentials(new AuthScope(getProxyHost(), getProxyPort())) != null) {
            addedCredentials = true;
        }

        // set hardMax on bytes (if set by operator)
        long hardMax = getMaxLengthBytes();
        // set overall timeout (if set by operator)
        long timeoutMs = 1000 * getTimeoutSeconds();
        // Get max fetch rate (bytes/ms). It comes in in KB/sec
        long maxRateKBps = getMaxFetchKBSec();
        rec.getRecordedInput().setLimits(hardMax, timeoutMs, maxRateKBps);

        try {
            this.http.executeMethod(customConfigOrNull, method);
        } catch (RecorderTooMuchHeaderException ex) {
            // when too much header material, abort like other truncations
            doAbort(curi, method, HEADER_TRUNC);
        } catch (IOException e) {
            failedExecuteCleanup(method, curi, e);
            return;
        } catch (ArrayIndexOutOfBoundsException e) {
            // For weird windows-only ArrayIndex exceptions in native
            // code... see
            // http://forum.java.sun.com/thread.jsp?forum=11&thread=378356
            // treating as if it were an IOException
            failedExecuteCleanup(method, curi, e);
            return;
        }

        // set softMax on bytes to get (if implied by content-length)
        long softMax = method.getResponseContentLength();

        try {
            if (!method.isAborted()) {
                // Force read-to-end, so that any socket hangs occur here,
                // not in later modules.
                rec.getRecordedInput().readFullyOrUntil(softMax);
            }
        } catch (RecorderTimeoutException ex) {
            doAbort(curi, method, TIMER_TRUNC);
        } catch (RecorderLengthExceededException ex) {
            doAbort(curi, method, LENGTH_TRUNC);
        } catch (IOException e) {
            cleanup(curi, e, "readFully", S_CONNECT_LOST);
            return;
        } catch (ArrayIndexOutOfBoundsException e) {
            // For weird windows-only ArrayIndex exceptions from native code
            // see http://forum.java.sun.com/thread.jsp?forum=11&thread=378356
            // treating as if it were an IOException
            cleanup(curi, e, "readFully", S_CONNECT_LOST);
            return;
        } finally {
            // ensure recording has stopped
            rec.closeRecorders();
            if (!method.isAborted()) {
                method.releaseConnection();
            }
            // Note completion time
            curi.setFetchCompletedTime(System.currentTimeMillis());
            // Set the response charset into the HttpRecord if available.
            setCharacterEncoding(curi, rec, method);
            setSizes(curi, rec);
            setOtherCodings(curi, rec, method); 
        }

        if (digestContent) {
            curi.setContentDigest(algorithm, 
                rec.getRecordedInput().getDigestValue());
        }
        if (logger.isLoggable(Level.FINE)) {
            logger.fine(((curi.getFetchType() == HTTP_POST) ? "POST" : "GET")
                    + " " + curi.getUURI().toString() + " "
                    + method.getStatusCode() + " "
                    + rec.getRecordedInput().getSize() + " "
                    + curi.getContentType());
        }

        if (isSuccess(curi) && addedCredentials) {
            // Promote the credentials from the CrawlURI to the CrawlServer
            // so they are available for all subsequent CrawlURIs on this
            // server.
            promoteCredentials(curi);
            if (logger.isLoggable(Level.FINE)) {
                // Print out the cookie. Might help with the debugging.
                Header setCookie = method.getResponseHeader("set-cookie");
                if (setCookie != null) {
                    logger.fine(setCookie.toString().trim());
                }
            }
        } else if (method.getStatusCode() == HttpStatus.SC_UNAUTHORIZED) {
            // 401 is not 'success'.
            handle401(method, curi);
        }

        if (rec.getRecordedInput().isOpen()) {
            logger.severe(curi.toString() + " RIS still open. Should have"
                    + " been closed by method release: "
                    + Thread.currentThread().getName());
            try {
                rec.getRecordedInput().close();
            } catch (IOException e) {
                logger.log(Level.SEVERE, "second-chance RIS close failed", e);
            }
        }
    }

    /**
     * Update CrawlURI internal sizes based on current transaction (and
     * in the case of 304s, history) 
     * 
     * @param curi CrawlURI
     * @param rec HttpRecorder
     */
    protected void setSizes(CrawlURI curi, Recorder rec) {
        // set reporting size
        curi.setContentSize(rec.getRecordedInput().getSize());
        // special handling for 304-not modified
        if (curi.getFetchStatus() == HttpStatus.SC_NOT_MODIFIED
                && curi.containsDataKey(A_FETCH_HISTORY)) {
            @SuppressWarnings("unchecked")
            Map<String, ?> history[] = (Map[])curi.getData().get(A_FETCH_HISTORY);
            if (history[0] != null
                    && history[0]
                            .containsKey(A_REFERENCE_LENGTH)) {
                long referenceLength = (Long) history[0].get(A_REFERENCE_LENGTH);
                // carry-forward previous 'reference-length' for future
                curi.getData().put(A_REFERENCE_LENGTH, referenceLength);
                // increase content-size to virtual-size for reporting
                curi.setContentSize(rec.getRecordedInput().getSize()
                        + referenceLength);
            }
        }
    }
    
    protected void doAbort(CrawlURI curi, HttpMethod method,
            String annotation) {
        curi.getAnnotations().add(annotation);
        curi.getRecorder().close();
        method.abort();
    }

    protected boolean checkMidfetchAbort(CrawlURI curi,
            HttpRecorderMethod method, HttpConnection conn) {
        if (curi.isPrerequisite()) {
            return false;
        }
        DecideResult r = getShouldFetchBodyRule().decisionFor(curi);
        if (r != DecideResult.REJECT) {
            return false;
        }
        method.markContentBegin(conn);
        return true;
    }

    /**
     * This method populates <code>curi</code> with response status and
     * content type.
     * 
     * @param curi
     *            CrawlURI to populate.
     * @param method
     *            Method to get response status and headers from.
     */
    protected void addResponseContent(HttpMethod method, CrawlURI curi) {
        curi.setFetchStatus(method.getStatusCode());
        Header ct = method.getResponseHeader("content-type");
        curi.setContentType((ct == null) ? null : ct.getValue());

        for (Header h: method.getResponseHeaders()) {
            curi.putHttpResponseHeader(h.getName(), h.getValue());
        }
    }

    /**
     * Set the character encoding based on the result headers or default.
     * 
     * The HttpClient returns its own default encoding ("ISO-8859-1") if one
     * isn't specified in the Content-Type response header. We give the user the
     * option of overriding this, so we need to detect the case where the
     * default is returned.
     * 
     * Now, it may well be the case that the default returned by HttpClient and
     * the default defined by the user are the same.
     * 
     * TODO:FIXME?: This method does not do the "detect the case where the
     * [HttpClient] default is returned" mentioned above! Why not?
     * 
     * @param rec
     *            Recorder for this request.
     * @param method
     *            Method used for the request.
     */
    private void setCharacterEncoding(CrawlURI curi, final Recorder rec,
            final HttpMethod method) {
        String encoding = ((HttpMethodBase) method).getResponseCharSet();
        try {
            rec.setCharset(Charset.forName(encoding));
        } catch (IllegalArgumentException e) {
            curi.getAnnotations().add("unsatisfiableCharsetInHeader:"+StringUtils.stripToEmpty(encoding));
            rec.setCharset(getDefaultCharset());
        }
    }
    
    /**
     * Set the transfer, content encodings based on headers (if necessary). 
     * 
     * @param rec
     *            Recorder for this request.
     * @param method
     *            Method used for the request.
     */
    private void setOtherCodings(CrawlURI uri, final Recorder rec,
            final HttpMethod method) {
        Header transferCodingHeader = ((HttpMethodBase) method).getResponseHeader("Transfer-Encoding"); 
        if (transferCodingHeader !=null) {
            String te = transferCodingHeader.getValue().trim(); 
            if(te.equalsIgnoreCase("chunked")) {
                rec.setInputIsChunked(true); 
            } else {
                logger.log(Level.WARNING,"Unknown transfer-encoding '"+te+"' for "+uri.getURI());
            }
        }
        Header contentEncodingHeader = ((HttpMethodBase) method).getResponseHeader("Content-Encoding"); 
        if (contentEncodingHeader!=null) {
            String ce = contentEncodingHeader.getValue().trim(); 
            try {
                rec.setContentEncoding(ce); 
            } catch (IllegalArgumentException e) {
                uri.getAnnotations().add("unsatisfiableContentEncoding:"+StringUtils.stripToEmpty(ce));
            }
        }
    }

    /**
     * Cleanup after a failed method execute.
     * 
     * @param curi
     *            CrawlURI we failed on.
     * @param method
     *            Method we failed on.
     * @param exception
     *            Exception we failed with.
     */
    private void failedExecuteCleanup(final HttpMethod method,
            final CrawlURI curi, final Exception exception) {
        cleanup(curi, exception, "executeMethod", (method.isRequestSent() ? S_CONNECT_LOST : S_CONNECT_FAILED));
        method.releaseConnection();
    }

    /**
     * Cleanup after a failed method execute.
     * 
     * @param curi
     *            CrawlURI we failed on.
     * @param exception
     *            Exception we failed with.
     * @param message
     *            Message to log with failure. FIXME: Seems ignored
     * @param status
     *            Status to set on the fetch.
     */
    private void cleanup(final CrawlURI curi, final Exception exception,
            final String message, final int status) {
        // message ignored!
        curi.getNonFatalFailures().add(exception);
        curi.setFetchStatus(status);
        curi.getRecorder().close();
    }

    @Override
    public ProcessResult process(CrawlURI uri) throws InterruptedException {
        if (uri.getFetchStatus() < 0) {
            // already marked as errored, this pass through
            // skip to end
            return ProcessResult.FINISH;
        } else {
            return super.process(uri);
        }
    }

    /**
     * Can this processor fetch the given CrawlURI. May set a fetch status
     * if this processor would usually handle the CrawlURI, but cannot in
     * this instance.
     * 
     * @param curi
     * @return True if processor can fetch.
     */
    @Override
    protected boolean shouldProcess(CrawlURI curi) {
        String scheme = curi.getUURI().getScheme();
        if (!(scheme.equals("http") || scheme.equals("https"))) {
            // handles only plain http and https
            return false;
        }

        CrawlHost host = serverCache.getHostFor(curi.getUURI());
        if (host.getIP() == null && host.hasBeenLookedUp()) {
            curi.setFetchStatus(S_DOMAIN_PREREQUISITE_FAILURE);
            return false;
        }

        return true;
    }

    /**
     * Configure the HttpMethod setting options and headers.
     * 
     * @param curi
     *            CrawlURI from which we pull configuration.
     * @param method
     *            The Method to configure.
     */
    protected HostConfiguration configureMethod(CrawlURI curi,
            HttpMethod method) {
        // Don't auto-follow redirects
        method.setFollowRedirects(false);

        // // set soTimeout
        // method.getParams().setSoTimeout(
        // ((Integer) getUncheckedAttribute(curi, ATTR_SOTIMEOUT_MS))
        // .intValue());

        // Set cookie policy.
        boolean ignoreCookies = getIgnoreCookies();
        method.getParams().setCookiePolicy(
                ignoreCookies ? CookiePolicy.IGNORE_COOKIES
                        : CookiePolicy.BROWSER_COMPATIBILITY);

        method.getParams().setVersion(getUseHTTP11() 
                                        ? HttpVersion.HTTP_1_1 
                                        : HttpVersion.HTTP_1_0);

        UserAgentProvider uap = getUserAgentProvider();
        String from = uap.getFrom();
        String userAgent = curi.getUserAgent();
        if (userAgent == null) {
            userAgent = uap.getUserAgent();
        }
        
        method.setRequestHeader("User-Agent", userAgent);
        if(StringUtils.isNotBlank(from)) {
            method.setRequestHeader("From", from);
        }

        // Set retry handler.
        method.getParams().setParameter(HttpMethodParams.RETRY_HANDLER,
                new HeritrixHttpMethodRetryHandler());

        final long maxLength = getMaxLengthBytes();
        if (maxLength > 0 && getSendRange()) {
            method.addRequestHeader(RANGE, RANGE_PREFIX.concat(Long
                    .toString(maxLength - 1)));
        }

        if (getSendConnectionClose()) {
            method.addRequestHeader(HEADER_SEND_CONNECTION_CLOSE);
        }

        if (getSendReferer() && !LinkContext.PREREQ_MISC.equals(curi.getViaContext())) {
            // RFC2616 says no referer header if referer is https and the url
            // is not
            String via = flattenVia(curi);
            if (via != null
                    && via.length() > 0
                    && !(via.startsWith(HTTPS_SCHEME) && curi.getUURI()
                            .getScheme().equals(HTTP_SCHEME))) {
                method.setRequestHeader(REFERER, via);
            }
        }

        if (!curi.isPrerequisite()) {
            setConditionalGetHeader(curi, method, getSendIfModifiedSince(), 
                    A_LAST_MODIFIED_HEADER, "If-Modified-Since");
            setConditionalGetHeader(curi, method, getSendIfNoneMatch(), 
                    A_ETAG_HEADER, "If-None-Match");
        }
        
        // TODO: What happens if below method adds a header already
        // added above: e.g. Connection, Range, or Referer?
        setAcceptHeaders(curi, method);

        HostConfiguration config = 
            new HostConfiguration(http.getHostConfiguration());
        configureProxy(curi, config);
        configureBindAddress(curi, config);
        return config;
    }

    /**
     * Set the given conditional-GET header, if the setting is enabled and
     * a suitable value is available in the URI history. 
     * @param curi source CrawlURI
     * @param method HTTP operation pending
     * @param setting true/false enablement setting name to consult
     * @param sourceHeader header to consult in URI history
     * @param targetHeader header to set if possible
     */
    protected void setConditionalGetHeader(CrawlURI curi, HttpMethod method, 
            boolean conditional, String sourceHeader, String targetHeader) {
        if (conditional) {
            try {
                @SuppressWarnings("unchecked")
                Map<String, ?>[] history = (Map[])curi.getData().get(A_FETCH_HISTORY);
                int previousStatus = (Integer) history[0].get(A_STATUS);
                if(previousStatus<=0) {
                    // do not reuse headers from any broken fetch
                    return; 
                }
                String previousValue = (String) history[0].get(sourceHeader);
                if(previousValue!=null) {
                    method.setRequestHeader(targetHeader, previousValue);
                }
            } catch (RuntimeException e) {
                // for absent key, bad index, etc. just do nothing
            }
        }
    }
    
    /**
     * Setup proxy, based on attributes in CrawlURI and settings, 
     * in given HostConfiguration
     */
    private void configureProxy(CrawlURI curi, HostConfiguration config) {
        String proxy = (String) getAttributeEither(curi, "httpProxyHost");
        int port = (Integer) getAttributeEither(curi, "httpProxyPort");            
        String user = (String) getAttributeEither(curi, "httpProxyUser");
        String password = (String) getAttributeEither(curi, "httpProxyPassword");
        configureProxy(proxy, port, user, password, config);
    }
    
    private void configureProxy(String proxy, int port, String user, String password,
                                   HostConfiguration config) {
        if(StringUtils.isNotEmpty(proxy)) {
            config.setProxy(proxy, port);
            if (StringUtils.isNotEmpty(user)) {
                Credentials credentials = new NTCredentials(user, password, "", "");
                AuthScope authScope = new AuthScope(proxy, port);
                this.http.getState().setProxyCredentials(authScope, credentials);
            }
        }
    }
    
    /**
     * Setup local bind address, based on attributes in CrawlURI and 
     * settings, in given HostConfiguration
     */
    private void configureBindAddress(CrawlURI curi, HostConfiguration config) {
        String addressString = (String) getAttributeEither(curi, HTTP_BIND_ADDRESS);
        configureBindAddress(addressString,config);
    }

    private void configureBindAddress(String address, HostConfiguration config) {
        if (StringUtils.isNotEmpty(address)) {
            try {
                InetAddress localAddress = InetAddress.getByName(address);
                config.setLocalAddress(localAddress);
            } catch (UnknownHostException e) {
                // Convert all to RuntimeException so get an exception out
                // if initialization fails.
                throw new RuntimeException("Unknown host " + address
                        + " in local-address");
            }
        }
    }

    /**
     * Get a value either from inside the CrawlURI instance, or from
     * settings (module attributes).
     * 
     * @param curi
     *            CrawlURI to consult
     * @param key
     *            key to lookup
     * @return value from either CrawlURI (preferred) or settings
     */
    protected Object getAttributeEither(CrawlURI curi, String key) {
        
        Object r = curi.getData().get(key);
        if (r != null) {
            return r;
        }
        return kp.get(key);
    }

    /**
     * Add credentials if any to passed <code>method</code>.
     * 
     * Do credential handling. Credentials are in two places. 1. Credentials
     * that succeeded are added to the CrawlServer (Or rather, avatars for
     * credentials are whats added because its not safe to keep around
     * references to credentials). 2. Credentials to be tried are in the curi.
     * Returns true if found credentials to be tried.
     * 
     * @param curi
     *            Current CrawlURI.
     * @param method
     *            The method to add to.
     * @return True if prepopulated <code>method</code> with credentials AND
     *         the credentials came from the <code>curi</code>, not from the
     *         CrawlServer. The former is special in that if the
     *         <code>curi</curi> credentials
     * succeed, then the caller needs to promote them from the CrawlURI to the
     * CrawlServer so they are available for all subsequent CrawlURIs on this
     * server.
     */
    private boolean populateCredentials(CrawlURI curi, HttpMethod method) {
        // First look at the server avatars. Add any that are to be volunteered
        // on every request (e.g. RFC2617 credentials). Every time creds will
        // return true when we call 'isEveryTime().
        String serverKey;
        try {
            serverKey = CrawlServer.getServerKey(curi.getUURI());
        } catch (URIException e) {
            return false;
        }
        CrawlServer server = serverCache.getServerFor(serverKey);
        if (server.hasCredentials()) {
            for (Credential cred : server.getCredentials()) {
                if (cred.isEveryTime()) {
<<<<<<< HEAD
                    if (CommonsHttpCredentialUtil.populate(curi, this.http, method, cred)) {
                        result = true;
                    }
=======
                    cred.populate(curi, this.http, method);
>>>>>>> 3078eac4
                }
            }
        }

        boolean result = false;

        // Now look in the curi. The Curi will have credentials loaded either
        // by the handle401 method if its a rfc2617 or it'll have been set into
        // the curi by the preconditionenforcer as this login uri came through.
        for (Credential c: curi.getCredentials()) {
            if (CommonsHttpCredentialUtil.populate(curi, this.http, method, c)) {
                result = true;
            }
        }

        return result;
    }

    /**
     * Promote successful credential to the server.
     * 
     * @param curi
     *            CrawlURI whose credentials we are to promote.
     */
    private void promoteCredentials(final CrawlURI curi) {
        Set<Credential> credentials = curi.getCredentials();
        for (Iterator<Credential> i = credentials.iterator(); i.hasNext();) {
            Credential c = i.next();
            i.remove();
            // The server to attach too may not be the server that hosts
            // this passed curi. It might be of another subdomain.
            // The avatar needs to be added to the server that is dependent
            // on this precondition. Find it by name. Get the name from
            // the credential this avatar represents.
            String cd = c.getDomain();
            if (cd != null) {
                CrawlServer cs = serverCache.getServerFor(cd);
                if (cs != null) {
                    cs.addCredential(c);
                }
            }
        }
    }

    /**
     * Server is looking for basic/digest auth credentials (RFC2617). If we have
     * any, put them into the CrawlURI and have it come around again.
     * Presence of the credential serves as flag to frontier to requeue
     * promptly. If we already tried this domain and still got a 401, then our
     * credentials are bad. Remove them and let this curi die.
     * 
     * @param method
     *            Method that got a 401.
     * @param curi
     *            CrawlURI that got a 401.
     */
    protected void handle401(final HttpMethod method, final CrawlURI curi) {
        AuthScheme authscheme = getAuthScheme(method, curi);
        if (authscheme == null) {
            return;
        }
        String realm = authscheme.getRealm();

        // Look to see if this curi had rfc2617 avatars loaded. If so, are
        // any of them for this realm? If so, then the credential failed
        // if we got a 401 and it should be let die a natural 401 death.
        Set<Credential> curiRfc2617Credentials = getCredentials(curi,
                HttpAuthenticationCredential.class);
        HttpAuthenticationCredential extant = HttpAuthenticationCredential.getByRealm(
                curiRfc2617Credentials, realm, curi);
        if (extant != null) {
            // Then, already tried this credential. Remove ANY rfc2617
            // credential since presence of a rfc2617 credential serves
            // as flag to frontier to requeue this curi and let the curi
            // die a natural death.
            extant.detachAll(curi);
            logger.warning("Auth failed (401) though supplied realm " + realm
                    + " to " + curi.toString());
        } else {
            // Look see if we have a credential that corresponds to this
            // realm in credential store. Filter by type and credential
            // domain. If not, let this curi die. Else, add it to the
            // curi and let it come around again. Add in the AuthScheme
            // we got too. Its needed when we go to run the Auth on
            // second time around.
            String serverKey = getServerKey(curi);
            CrawlServer server = serverCache.getServerFor(serverKey);
            Set<Credential> storeRfc2617Credentials = getCredentialStore().subset(curi,
                    HttpAuthenticationCredential.class, server.getName());
            if (storeRfc2617Credentials == null
                    || storeRfc2617Credentials.size() <= 0) {
                logger.fine("No rfc2617 credentials for " + curi);
            } else {
                HttpAuthenticationCredential found = HttpAuthenticationCredential.getByRealm(
                        storeRfc2617Credentials, realm, curi);
                if (found == null) {
                    logger.fine("No rfc2617 credentials for realm " + realm
                            + " in " + curi);
                } else {
                    found.attach(curi);
                    logger.fine("Found credential for realm " + realm
                            + " in store for " + curi.toString());
                }
            }
        }
    }

    /**
     * @param method
     *            Method that got a 401.
     * @param curi
     *            CrawlURI that got a 401.
     * @return Returns first wholesome authscheme found else null.
     */
    protected AuthScheme getAuthScheme(final HttpMethod method,
            final CrawlURI curi) {
        Header[] headers = method.getResponseHeaders("WWW-Authenticate");
        if (headers == null || headers.length <= 0) {
            logger.fine("We got a 401 but no WWW-Authenticate challenge: "
                    + curi.toString());
            return null;
        }

        Map<String, String> authschemes = null;
        try {
            @SuppressWarnings("unchecked")
            Map<String, String> parsedChallenges = AuthChallengeParser.parseChallenges(headers);
            authschemes = parsedChallenges;
        } catch (MalformedChallengeException e) {
            logger.fine("Failed challenge parse: " + e.getMessage());
        }
        if (authschemes == null || authschemes.size() <= 0) {
            logger.fine("We got a 401 and WWW-Authenticate challenge"
                    + " but failed parse of the header " + curi.toString());
            return null;
        }

        AuthScheme result = null;
        // Use the first auth found.
        for (Iterator<String> i = authschemes.keySet().iterator(); result == null
                && i.hasNext();) {
            String key = (String) i.next();
            String challenge = (String) authschemes.get(key);
            if (key == null || key.length() <= 0 || challenge == null
                    || challenge.length() <= 0) {
                logger.warning("Empty scheme: " + curi.toString() + ": "
                        + Arrays.toString(headers));
                continue;
            }
            AuthScheme authscheme = null;
            if (key.equals("basic")) {
                authscheme = new BasicScheme();
            } else if (key.equals("digest")) {
                authscheme = new DigestScheme();
            } else {
                logger.fine("Unsupported scheme: " + key);
                continue;
            }

            try {
                authscheme.processChallenge(challenge);
            } catch (MalformedChallengeException e) {
                logger.fine(e.getMessage() + " " + curi + " " + Arrays.toString(headers));
                continue;
            }
            if (authscheme.isConnectionBased()) {
                logger.fine("Connection based " + authscheme);
                continue;
            }

            if (authscheme.getRealm() == null
                    || authscheme.getRealm().length() <= 0) {
                logger.fine("Empty realm " + authscheme + " for " + curi);
                continue;
            }
            result = authscheme;
        }

        return result;
    }

    /**
     * @param curi
     *            CrawlURI that got a 401.
     * @param type
     *            Class of credential to get from curi.
     * @return Set of credentials attached to this curi.
     */
    private Set<Credential> getCredentials(CrawlURI curi, Class<?> type) {
        Set<Credential> result = null;

        if (curi.hasCredentials()) {
            for (Credential c : curi.getCredentials()) {
                if (type.isInstance(c)) {
                    if (result == null) {
                        result = new HashSet<Credential>();
                    }
                    result.add(c);
                }
            }
        }
        return result;
    }

    public void start() {
        if(isRunning()) {
            return; 
        }
        super.start();
        
        configureHttp();

        if (cookieStorage != null) {     
            cookieStorage.start(); 
            http.getState().setCookiesMap(cookieStorage.getCookiesMap());
        }

        setSSLFactory();
    }
    
    public boolean isRunning() {
        return this.http != null; 
    }
    
    public void stop() {
        if(!isRunning()) {
            return; 
        }
        super.stop();
        // At the end save cookies to the file specified in the order file.
        if (cookieStorage != null) {
            Map<String, Cookie> map = http.getState().getCookiesMap();
            cookieStorage.saveCookiesMap(map);
            cookieStorage.stop();
        }
        cleanupHttp(); // XXX happens at finish; move to teardown?
    }

    /**
     * Perform any final cleanup related to the HttpClient instance.
     */
    protected void cleanupHttp() {
        this.http = null; 
    }
    
    private void setSSLFactory() {
        // I tried to get the default KeyManagers but doesn't work unless you
        // point at a physical keystore. Passing null seems to do the right
        // thing so we'll go w/ that.
        try {
            SSLContext context = SSLContext.getInstance("SSL");
            context.init(null,
                    new TrustManager[] { new ConfigurableX509TrustManager(
                            getSslTrustLevel()) }, null);
            this.sslfactory = context.getSocketFactory();
        } catch (Exception e) {
            logger.log(Level.WARNING, "Failed configure of ssl context "
                    + e.getMessage(), e);
        }
        
    }

    protected void configureHttp() {
        int soTimeout = getSoTimeoutMs();
        String addressStr = getHttpBindAddress();
        String proxy = getHttpProxyHost();
        int port = -1;
        String user = "";
        String password = "";
        if (proxy.length() == 0) {
            proxy = null;
        } else {
            port = getHttpProxyPort();
            user = getHttpProxyUser();
            password = getHttpProxyPassword();
        }
        configureHttp(soTimeout, addressStr, proxy, port, user, password);
    }
    
    protected void configureHttp(int soTimeout, String addressStr,
                                 String proxy, int port, String user, String password) {
        // Get timeout. Use it for socket and for connection timeout.
        int timeout = (soTimeout > 0) ? soTimeout : 0;

        // HttpConnectionManager cm = new ThreadLocalHttpConnectionManager();
        HttpConnectionManager cm = new SingleHttpConnectionManager();

        // TODO: The following settings should be made in the corresponding
        // HttpConnectionManager, not here.
        HttpConnectionManagerParams hcmp = cm.getParams();
        hcmp.setConnectionTimeout(timeout);
        hcmp.setStaleCheckingEnabled(true);
        // Minimizes bandwidth usage. Setting to true disables Nagle's
        // algorithm. IBM JVMs < 142 give an NPE setting this boolean
        // on ssl sockets.
        hcmp.setTcpNoDelay(false);

        this.http = new HttpClient(cm);
        HttpClientParams hcp = this.http.getParams();
        // Set default socket timeout.
        hcp.setSoTimeout(timeout);
        // Set client to be version 1.0.
        hcp.setVersion(HttpVersion.HTTP_1_0);
        // We handle 401s, so when we do auth, we want it preemptive.
        hcp.setAuthenticationPreemptive(true);

        // configureHttpCookies(defaults);

        // Configure how we want the method to act.
        this.http.getParams().setParameter(
                HttpMethodParams.SINGLE_COOKIE_HEADER, new Boolean(true));
        this.http.getParams().setParameter(
                HttpMethodParams.UNAMBIGUOUS_STATUS_LINE, new Boolean(false));
        this.http.getParams().setParameter(
                HttpMethodParams.STRICT_TRANSFER_ENCODING, new Boolean(false));
        this.http.getParams().setIntParameter(
                HttpMethodParams.STATUS_LINE_GARBAGE_LIMIT, 10);

        if ((proxy != null) && (proxy.length() == 0)) {
            proxy = null;
        }
        HostConfiguration config = http.getHostConfiguration();
        configureProxy(proxy, port, user, password, config);
        configureBindAddress(addressStr,config);

        hcmp.setParameter(SSL_FACTORY_KEY, this.sslfactory);
    }

    /*
     * (non-Javadoc)
     * 
     * @see org.archive.crawler.framework.Processor#report()
     */
    public String report() {
        StringBuffer ret = new StringBuffer();
        ret.append(super.report());
        ret.append("  Function:          Fetch HTTP URIs\n");
        ret.append("  CrawlURIs handled: " + this.getURICount() + "\n");
        ret.append("  Recovery retries:   " + this.recoveryRetries + "\n");

        return ret.toString();
    }


    private void setAcceptHeaders(CrawlURI curi, HttpMethod get) {
        if(getAcceptCompression()) {
            // we match the Firefox header exactly (ordering and whitespace)
            // as a favor to caches
            get.setRequestHeader("Accept-Encoding","gzip,deflate"); 
        }
        List<String> acceptHeaders = getAcceptHeaders();
        if (acceptHeaders.isEmpty()) {
            return;
        }
        for (String hdr : acceptHeaders) {
            String[] nvp = hdr.split(": +");
            if (nvp.length == 2) {
                get.setRequestHeader(nvp[0], nvp[1]);
            } else {
                logger.warning("Invalid accept header: " + hdr);
            }
        }
    }

    // custom serialization

    private String getLocalAddress() {
        HostConfiguration hc = http.getHostConfiguration();
        if (hc == null) {
            return "";
        }
        
        InetAddress addr = hc.getLocalAddress();
        if (addr == null) {
            return "";
        }
        
        String r = addr.getCanonicalHostName();
        if (r == null) {
            return "";
        }
        
        return r;
    }
    
    
    private String getProxyHost() {
        HostConfiguration hc = http.getHostConfiguration();
        if (hc == null) {
            return "";
        }
        
        String r = hc.getProxyHost();
        if (r == null) {
            return "";
        }
        
        return r;
    }
    
    
    private int getProxyPort() {
        HostConfiguration hc = http.getHostConfiguration();
        if (hc == null) {
            return -1;
        }
        
        return hc.getProxyPort();
    }


    private String getProxyUser() {
        NTCredentials credentials = (NTCredentials)http.getState().getProxyCredentials(new AuthScope(getProxyHost(), getProxyPort()));
        if (credentials == null) {
            return "";
        }

        String r = credentials.getUserName();
        if (r == null) {
            return "";
        }

        return r;
    }

    private String getProxyPassword() {
        NTCredentials credentials = (NTCredentials)http.getState().getProxyCredentials(new AuthScope(getProxyHost(), getProxyPort()));
        if (credentials == null) {
            return "";
        }

        String r = credentials.getPassword();
        if (r == null) {
            return "";
        }

        return r;
    }


    private void writeObject(ObjectOutputStream stream) throws IOException {
         stream.defaultWriteObject();

         // Special handling for http since it isn't Serializable itself
         stream.writeInt(http.getParams().getSoTimeout());
         stream.writeUTF(getLocalAddress());
         stream.writeUTF(getProxyHost());
         stream.writeInt(getProxyPort());
        stream.writeUTF(getProxyUser());
        stream.writeUTF(getProxyPassword());
    }


    private void readObject(ObjectInputStream stream) 
     throws IOException, ClassNotFoundException {
         stream.defaultReadObject();

        int soTimeout = stream.readInt();
        String localAddress = stream.readUTF();
        String proxy = stream.readUTF();
        int port = stream.readInt();
        String user = stream.readUTF();
        String password = stream.readUTF();

        configureHttp(soTimeout, localAddress, proxy, port, user, password);
        setSSLFactory();
    }


    /**
     * @return Returns the http instance.
     */
    protected HttpClient getHttp() {
        return this.http;
    }

    private static String getServerKey(CrawlURI uri) {
        try {
            return CrawlServer.getServerKey(uri.getUURI());
        } catch (URIException e) {
            logger.severe(e.getMessage() + ": " + uri);
            e.printStackTrace();
            return null;
        }
    }
}<|MERGE_RESOLUTION|>--- conflicted
+++ resolved
@@ -1150,13 +1150,7 @@
         if (server.hasCredentials()) {
             for (Credential cred : server.getCredentials()) {
                 if (cred.isEveryTime()) {
-<<<<<<< HEAD
-                    if (CommonsHttpCredentialUtil.populate(curi, this.http, method, cred)) {
-                        result = true;
-                    }
-=======
-                    cred.populate(curi, this.http, method);
->>>>>>> 3078eac4
+			CommonsHttpCredentialUtil.populate(curi, this.http, method, cred);
                 }
             }
         }
